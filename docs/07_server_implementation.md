# サーバー側の実装

最終更新日: 2025-03-26

## 本ドキュメントの目的

このドキュメントは、AiStartプロジェクトのサーバー側実装に関する具体的な設計と実装方針を定義しています。関連ドキュメントとの役割の違いは以下のとおりです：

- **01_requirements_definition.md**：「何を」実現するのか（What）
<<<<<<< HEAD
- **02_architecture_design.md**：「どのように」実現するのか（How）
- **03_prototype_development.md**：プロトタイプでの検証事項（Verify）
- **04_implementation_rules.md**：「どのように書くか」（Write）
- **05_type_definitions.md**：「どのような型を定義するか」（Type）
- **06_utility_functions.md**：「どのようなユーティリティ関数を使うか」（Utilize）
- **07_server_implementation.md**：「サーバー側をどう実装するか」（Server）

## サーバーコンポーネントの構造

### サーバーアプリケーションの階層構造

AiStartのサーバー側実装は、02_architecture_design.mdで定義された階層構造に基づき、以下の層から構成されます：

1. **ドメイン層**：ビジネスルールとエンティティを含む中心的な層
2. **アプリケーション層**：ユースケースとDTOを実装するビジネスロジック層
3. **インフラストラクチャ層**：外部サービス、DB、AIプロバイダーとの連携
4. **プレゼンテーション層**：API Routes、APIエンドポイントの実装

各層は明確な責務を持ち、内側の層は外側の層に依存しないように設計されています。依存関係は02_architecture_design.mdの「依存性逆転の原則」に従い、インターフェースを通じて実現します。

### ディレクトリ構造

02_architecture_design.mdで定義されたディレクトリ構造に厳密に準拠します：

```
src/
├── app/                      # Next.js App Router
│   ├── (auth)/               # 認証関連ルート (グループ)
│   ├── (dashboard)/          # ダッシュボード関連ルート (グループ)
│   ├── api/                  # API Routes
│   │   ├── auth/             # 認証関連API
│   │   ├── v1/               # APIバージョン1
│   │   │   ├── users/        # ユーザー関連API
│   │   │   ├── projects/     # プロジェクト関連API
│   │   │   └── ...           # その他のリソースAPI
│   │   └── webhooks/         # Webhook受信用エンドポイント
│   └── [...locale]/          # 国際化ルート
│
├── domain/                   # ドメイン層
│   ├── models/               # ドメインモデル
│   │   ├── entities/         # エンティティ
│   │   └── value-objects/    # 値オブジェクト
│   ├── services/             # ドメインサービス
│   ├── repositories/         # リポジトリインターフェース
│   └── events/               # ドメインイベント
│
├── application/              # アプリケーション層
│   ├── usecases/             # ユースケース
│   │   ├── user/             # ユーザー関連ユースケース
│   │   ├── project/          # プロジェクト関連ユースケース
│   │   ├── program/          # プログラム関連ユースケース
│   │   └── ...               # その他のユースケース
│   └── dtos/                 # データ転送オブジェクト
│
├── infrastructure/           # インフラストラクチャ層
│   ├── database/             # データベース関連
│   │   ├── schema/           # Drizzle Schema
│   │   ├── migrations/       # DBマイグレーション
│   │   └── repositories/     # リポジトリ実装
│   ├── ai/                   # AI関連
│   │   ├── providers/        # 各AIプロバイダーの実装
│   │   ├── adapters/         # AIアダプター
│   │   └── prompt-templates/ # プロンプトテンプレート
│   ├── mappers/              # データマッパー
│   ├── auth/                 # 認証・認可
│   │   ├── strategies/       # 認証戦略
│   │   ├── providers/        # 認証プロバイダー連携
│   │   └── guards/           # 認可ガード
│   ├── external-services/    # 外部サービス連携
│   ├── websockets/           # WebSocket関連
│   │   ├── handlers/         # WebSocketハンドラ
│   │   └── events/           # WebSocketイベント定義
│   └── jobs/                 # バックグラウンドジョブ
│       ├── definitions/      # ジョブ定義
│       ├── handlers/         # ジョブハンドラ
│       └── scheduler.ts      # ジョブスケジューラ
│
├── presentation/             # プレゼンテーション層
│   ├── components/           # Reactコンポーネント
│   ├── hooks/                # Reactフック
│   ├── providers/            # コンテキストプロバイダー
│   └── utils/                # プレゼンテーション層のユーティリティ
│
├── shared/                   # 共有リソース
│   ├── types/                # 共通型定義
│   ├── utils/                # 共通ユーティリティ関数
│   │   ├── validation.ts     # バリデーション
│   │   ├── error.ts          # エラー処理
│   │   └── helpers.ts        # ヘルパー関数
│   ├── constants/            # 定数
│   └── errors/               # エラー定義
│
├── config/                   # アプリケーション設定
│   ├── environment.ts        # 環境変数定義
│   ├── constants.ts          # 定数定義
│   └── logger.ts             # ロガー設定
│
├── i18n/                     # 国際化リソース
│   ├── locales/              # 言語リソース
│   ├── config.ts             # i18n設定
│   └── types/                # i18n関連型定義
│
└── tests/                    # テスト
    ├── unit/                 # 単体テスト
    ├── integration/          # 統合テスト
    └── e2e/                  # E2Eテスト
```
=======
- **02_architecture_design.md**：「どのように」実現するのか（How - アーキテクチャレベル）
- **04_implementation_rules.md**：「どのように書くか」（Write - 実装レベル規約）
- **07_server_implementation.md**：「どのように実装されているか」（Implement - サーバー具体例）

02で定義されたアーキテクチャ設計に基づき、04で定められた実装ルールに従って、具体的なサーバーサイドの実装パターン、API設計、主要コンポーネントの構造などを説明します。

## サーバーアプリケーションの構造

サーバーアプリケーションは、[02_architecture_design.md](/docs/restructuring/02_architecture_design.md) で定義されたDDD風ヘキサゴナルアーキテクチャに基づき、以下の主要な層（レイヤー）で構成されます。

app/ # Next.js App Router (プレゼンテーション層の一部)
├── (auth)/
├── (dashboard)/
├── api/ # API Routes (プレゼンテーション層)
└── [...locale]/
domain/ # ドメイン層
├── models/
├── services/
├── repositories/ # インターフェース
└── events/
application/ # アプリケーション層
├── usecases/
└── dtos/
infrastructure/ # インフラストラクチャ層
├── database/
│ ├── schema/
│ ├── migrations/
│ └── repositories/ # 実装
├── ai/
├── mappers/
├── auth/
└── external-services/


各層の責務と依存関係は `02_architecture_design.md` の定義に従います。依存関係は常に内側（ドメイン層）に向かいます。

## API設計原則

APIエンドポイントの設計においては、以下の原則に従います。

1.  **リソース指向**: URIはリソース（名詞）を表し、HTTPメソッド（GET, POST, PUT, PATCH, DELETE）が操作（動詞）を表す。
    -   例: `GET /api/projects`, `POST /api/projects`, `GET /api/projects/{projectId}`

2.  **階層構造の適切な表現**: リソース間の親子関係や所属関係をURIパスで表現する。
    -   例: `GET /api/projects/{projectId}/steps`

3.  **一貫性のあるレスポンス形式**:
    -   成功時: `200 OK`, `201 Created`, `204 No Content` など。**`shared/utils/api.utils.ts` の `apiSuccess` が生成する `{ success: true, data: ... }` 形式を標準とします。**
    -   エラー時: 標準化されたエラーレスポンス形式（[05_type_definitions.md](/docs/05_type_definitions.md) 参照）を使用し、適切なHTTPステータスコード（4xx, 5xx）を返す。 **`shared/utils/api.utils.ts` の `apiError` が生成する `{ success: false, error: { code, message, details? } }` 形式を標準とし、`handleApiError` ユーティリティによって `AppError` や `ZodError` から自動生成されます。** `AppResult` 型のエラー情報を適切に変換する。

4.  **HATEOAS (Hypermedia as the Engine of Application State) の適用**: レスポンスに関連リソースへのリンクを含めることで、APIの自己記述性と発見可能性を高める（必要に応じて）。

5.  **バージョニング**: 将来的な変更に備え、APIバージョニング戦略を検討（初期段階ではv1を想定）。URIパスにバージョンを含める (`/api/v1/...`)。

6.  **冪等性 (Idempotency)**: GET, PUT, DELETEメソッドは冪等性を保証する。POSTは冪等性を保証しない。PATCHは条件付きで冪等。

## 主要な実装パターン

### 依存性注入 (Dependency Injection) (`tsyringe` 利用)

[02_architecture_design.md](/docs/restructuring/02_architecture_design.md) および [04_implementation_rules.md](/docs/restructuring/04_implementation_rules.md) で定義された通り、`tsyringe` を用いて依存性注入を実装します。

1.  **コンテナ設定**:
    -   **`config/container.config.ts`** でDIコンテナ (`tsyringe` の `container`) を設定し、必要な依存関係を登録します。
    -   データベース接続 (`drizzle` インスタンス）、ロガー (`LoggerInterface`)、リポジトリ (`UserRepositoryInterface`)、ユースケース (`CreateUserUsecase` など）を登録します。

    ```typescript
    // 例: config/container.config.ts
    import 'reflect-metadata';
    import { drizzle } from 'drizzle-orm/node-postgres';
    import { Pool } from 'pg';
    import { container } from 'tsyringe';
    import { CreateUserUsecase } from '@/application/usecases/user/create-user.usecase';
    import { ENV } from '@/config/environment';
    import {
      UserRepositoryInterface,
      UserRepositoryToken,
    } from '@/domain/repositories/user.repository.interface';
    import { UserRepository } from '@/infrastructure/database/repositories/user.repository';
    import { ConsoleLogger } from '@/shared/logger/console.logger';
    import { LoggerInterface } from '@/shared/logger/logger.interface';
    import { LoggerToken } from '@/shared/logger/logger.token';
    // ... 他のユースケースやリポジトリのインポート ...

    // --- データベース接続 (Singleton) ---
    const pool = new Pool({ connectionString: ENV.DATABASE_URL });
    const db = drizzle(pool);
    container.register<typeof db>('Database', { useValue: db });

    // --- Logger ---
    container.register<LoggerInterface>(LoggerToken, {
      useClass: ConsoleLogger,
    });

    // --- リポジトリ (トークンを使用) ---
    container.register<UserRepositoryInterface>(UserRepositoryToken, {
      useClass: UserRepository,
    });
    // ... 他のリポジトリ登録 ...

    // --- ユースケース (具象クラスを直接登録) ---
    container.register(CreateUserUsecase, { useClass: CreateUserUsecase });
    // ... 他のユースケース登録 ...

    export default container;
    ```

2.  **クラスへの適用**:
    -   注入可能にするクラスには `@injectable()` デコレータを付与します。
    -   依存性を注入する箇所（コンストラクタインジェクション推奨）では `@inject(トークン)` または `@inject(クラス名)` デコレータを使用します。

    ```typescript
    // 例: application/usecases/user/create-user.usecase.ts
    import { inject, injectable } from 'tsyringe';
    import { ok, err } from 'neverthrow';
    import { UserDTO } from '@/application/dtos/user.dto';
    import {
      UserRepositoryInterface,
      UserRepositoryToken,
    } from '@/domain/repositories/user.repository.interface';
    import { User } from '@/domain/models/user/user.entity';
    import { UserName } from '@/domain/models/user/user-name.vo';
    import { Email } from '@/shared/value-objects/email.vo';
    import { PasswordHash } from '@/shared/value-objects/password-hash.vo';
    import { hashPassword } from '@/shared/utils/security/password.utils';
    import { AppResult } from '@/shared/types/common.types';
    import { AppError } from '@/shared/errors/app.error';
    import { ErrorCode } from '@/shared/errors/error-code.enum';
    import { LoggerInterface } from '@/shared/logger/logger.interface';
    import { LoggerToken } from '@/shared/logger/logger.token';
    import { UserMapper } from '@/infrastructure/mappers/user.mapper';

    // ... CreateUserInput 型定義 ...

@injectable()
    export class CreateUserUsecase {
      constructor(
        @inject(UserRepositoryToken) private readonly userRepository: UserRepositoryInterface,
        @inject(LoggerToken) private readonly logger: LoggerInterface
      ) {}

      async execute(input: CreateUserInput): Promise<AppResult<UserDTO>> {
        // 1. Input Validation & Value Object Creation (例: UserName, Email)
        // ... zod/VO を使ったバリデーション ...
        // エラー時は err(new AppError(ErrorCode.ValidationError, ...)) を返す

        // 2. Password Hashing
        const hashedPasswordResult = await hashPassword(input.passwordPlainText, this.logger);
        if (hashedPasswordResult.isErr()) {
          this.logger.error(...);
          return err(new AppError(ErrorCode.PasswordHashingFailed, ..., { cause: hashedPasswordResult.error }));
        }
        const passwordHashVoResult = PasswordHash.create(hashedPasswordResult.value);
        // ... passwordHashVoResult のエラーハンドリング ...

        // 3. Domain Entity Creation
        const userCreateResult = User.create({ name: nameVo, email: emailVo, passwordHash: passwordHashVo });
        if (userCreateResult.isErr()) {
          this.logger.error(...);
          return err(new AppError(ErrorCode.DomainRuleViolation, ..., { cause: userCreateResult.error }));
        }
        const userEntity = userCreateResult.value;

        // 4. Repository Interaction (save)
        const saveResult = await this.userRepository.save(userEntity);
        if (saveResult.isErr()) {
          this.logger.error(...);
          // エラーは既に AppError か InfrastructureError なので、そのまま返すか、必要に応じてラップ
          return err(saveResult.error);
        }

        this.logger.info({
          message: 'User created successfully',
          operation: 'createUser',
          userId: userEntity.id.value,
        });

        // 5. Output Mapping (to DTO)
        const output = UserMapper.toDTO(userEntity);

        return ok(output);
      }
    }
    ```
>>>>>>> 2ef3ae59

この構造は、02_architecture_design.mdで定義された「クリーンアーキテクチャ」「ドメイン駆動設計」「モジュール分割」の原則に厳密に従っています。また、04_implementation_rules.mdで定義された命名規則を遵守しています。

<<<<<<< HEAD
## APIレイヤー設計

### API設計方針

AiStartプロジェクトでは、01_requirements_definition.mdに基づき、RESTful APIをメインのAPI形式として採用します。クライアントサイドのシングルページアプリケーション（SPA）と効率的に連携するために、以下の設計原則に従います：

1. **リソース指向設計**：APIエンドポイントはリソース（名詞）を表し、HTTPメソッドで操作を示す
2. **階層構造の適切な表現**：リソース間の関係を直感的なURLパス構造で表現
3. **一貫したレスポンス形式**：成功・エラー時のレスポンス形式を統一
4. **JSON形式の標準化**：すべてのリクエスト/レスポンスでJSONを使用
5. **HATEOAS原則の適用**：API応答にリソース間の関連リンクを含める

### エンドポイント構造

エンドポイントは04_implementation_rules.mdに定義された命名規則に従い、以下の構造で設計します：

```
/api/v1/[リソース名]                     # リソースのコレクション
/api/v1/[リソース名]/:id                 # 特定のリソース
/api/v1/[親リソース名]/:id/[子リソース名]    # 親リソースに関連する子リソース
```

#### 主要なエンドポイント一覧

| エンドポイント                             | HTTPメソッド | 説明                                | 権限                          |
| ------------------------------------------ | ------------ | ----------------------------------- | ----------------------------- |
| `/api/auth/login`                          | POST         | ユーザーログイン                    | Public                        |
| `/api/auth/logout`                         | POST         | ログアウト処理                      | User                          |
| `/api/auth/refresh`                        | POST         | トークンリフレッシュ                | User                          |
| `/api/auth/register`                       | POST         | ユーザー登録（ユーザー作成と認証）  | Public                        |
| `/api/auth/verify-email`                   | POST         | メール検証                          | Public                        |
| `/api/auth/reset-password`                 | POST         | パスワードリセット                  | Public                        |
| `/api/auth/mfa/setup`                      | POST         | 多要素認証の設定                    | User                          |
| `/api/auth/mfa/verify`                     | POST         | 多要素認証の検証                    | User                          |
| `/api/v1/users`                            | GET          | ユーザー一覧取得                    | Admin                         |
| `/api/v1/users`                            | POST         | ユーザー登録                        | Public                        |
| `/api/v1/users/:id`                        | GET          | ユーザー詳細取得                    | User(自身)/Admin              |
| `/api/v1/users/:id`                        | PUT          | ユーザー情報更新                    | User(自身)/Admin              |
| `/api/v1/users/:id`                        | DELETE       | ユーザー削除                        | User(自身)/Admin              |
| `/api/v1/settings`                         | GET          | ユーザー設定取得                    | User                          |
| `/api/v1/settings`                         | PUT          | ユーザー設定更新                    | User                          |
| `/api/v1/projects`                         | GET          | プロジェクト一覧取得                | User                          |
| `/api/v1/projects`                         | POST         | プロジェクト作成                    | User                          |
| `/api/v1/projects/:id`                     | GET          | プロジェクト詳細取得                | Project.member                |
| `/api/v1/projects/:id`                     | PUT          | プロジェクト更新                    | Project.owner/editor          |
| `/api/v1/projects/:id`                     | DELETE       | プロジェクト削除                    | Project.owner                 |
| `/api/v1/projects/:id/members`             | GET          | プロジェクトメンバー一覧            | Project.member                |
| `/api/v1/projects/:id/members`             | POST         | メンバー追加                        | Project.owner                 |
| `/api/v1/programs`                         | GET          | プログラム一覧取得                  | User                          |
| `/api/v1/programs`                         | POST         | プログラム作成                      | Editor/Admin                  |
| `/api/v1/programs/:id`                     | GET          | プログラム詳細取得                  | User                          |
| `/api/v1/programs/:id`                     | PUT          | プログラム情報更新                  | Editor/Admin                  |
| `/api/v1/programs/:id`                     | DELETE       | プログラム削除                      | Admin                         |
| `/api/v1/programs/:id/reviews`             | GET          | プログラムレビュー取得              | User                          |
| `/api/v1/programs/:id/reviews`             | POST         | プログラムレビュー投稿              | User                          |
| `/api/v1/programs/:id/steps`               | GET          | ステップ一覧取得                    | User                          |
| `/api/v1/steps`                            | POST         | ステップ作成                        | Editor/Admin                  |
| `/api/v1/steps/:id`                        | GET          | ステップ詳細取得                    | User                          |
| `/api/v1/steps/:id`                        | PUT          | ステップ更新                        | Editor/Admin                  |
| `/api/v1/steps/:id`                        | DELETE       | ステップ削除                        | Editor/Admin                  |
| `/api/v1/steps/:id/complete`               | POST         | ステップ完了マーク                  | User                          |
| `/api/v1/steps/:id/video-content`          | GET          | ステップ補助ビデオコンテンツ取得    | User                          |
| `/api/v1/steps/:id/conversations`          | GET          | 会話履歴取得                        | Step.participant              |
| `/api/v1/steps/:id/attachments`            | GET          | ステップ添付ファイル一覧            | Step.participant              |
| `/api/v1/steps/:id/attachments`            | POST         | ステップ添付ファイル追加            | Step.participant              |
| `/api/v1/conversations/:id/messages`       | GET          | メッセージ一覧取得                  | Conversation.participant      |
| `/api/v1/conversations/:id/messages`       | POST         | メッセージ送信                      | Conversation.participant      |
| `/api/v1/outputs`                          | GET          | 成果物一覧取得                      | User                          |
| `/api/v1/outputs/:id`                      | GET          | 成果物詳細取得                      | Output.owner/Project.member   |
| `/api/v1/outputs/:id`                      | PUT          | 成果物更新                          | Output.owner                  |
| `/api/v1/outputs/:id/versions`             | GET          | 成果物バージョン履歴                | Output.owner/Project.member   |
| `/api/v1/outputs/:id/export`               | POST         | 成果物エクスポート（PDF/Word/HTML） | Output.owner/Project.member   |
| `/api/v1/outputs/templates`                | GET          | 成果物テンプレート一覧              | User                          |
| `/api/v1/outputs/consolidate`              | POST         | 複数成果物の統合                    | Project.owner/editor          |
| `/api/v1/files`                            | POST         | ファイルアップロード                | User                          |
| `/api/v1/files/:id`                        | GET          | ファイルダウンロード                | File.owner/関連Project.member |
| `/api/v1/files/:id`                        | DELETE       | ファイル削除                        | File.owner/Project.owner      |
| `/api/v1/projects/:id/attachments`         | GET          | プロジェクト添付ファイル一覧        | Project.member                |
| `/api/v1/projects/:id/attachments`         | POST         | プロジェクト添付ファイル追加        | Project.editor/owner          |
| `/api/v1/attachments/:id/analyze`          | POST         | 添付ファイル内容の分析・要約        | Attachment.owner              |
| `/api/v1/search`                           | GET          | 全文検索API                         | User                          |
| `/api/v1/notifications`                    | GET          | 通知一覧取得                        | User                          |
| `/api/v1/notifications/:id/read`           | POST         | 通知既読設定                        | User                          |
| `/api/v1/analytics/usage`                  | GET          | 使用状況統計                        | User/Admin                    |
| `/api/v1/analytics/projects/:id`           | GET          | プロジェクト統計                    | Project.owner/Admin           |
| `/api/v1/webhooks/register`                | POST         | Webhook登録                         | Admin                         |
| `/api/v1/invitations`                      | POST         | プロジェクト招待作成                | Project.owner                 |
| `/api/v1/invitations/:id/accept`           | POST         | 招待受け入れ                        | User                          |
| `/api/v1/prompts`                          | GET          | プロンプトテンプレート一覧          | Editor/Admin                  |
| `/api/v1/prompts`                          | POST         | プロンプトテンプレート作成          | Editor/Admin                  |
| `/api/v1/prompts/:id`                      | GET          | プロンプトテンプレート取得          | Editor/Admin                  |
| `/api/v1/prompts/:id`                      | PUT          | プロンプトテンプレート更新          | Editor/Admin                  |
| `/api/v1/prompts/:id/versions`             | GET          | プロンプトバージョン履歴取得        | Editor/Admin                  |
| `/api/v1/prompts/test`                     | POST         | プロンプトテスト実行                | Editor/Admin                  |
| `/api/v1/ai/completions`                   | POST         | AI補完リクエスト                    | User                          |
| `/api/v1/ai/embeddings`                    | POST         | 埋め込みベクトル生成                | User                          |
| `/api/v1/ai/freeform-chat`                 | POST         | フリーフォームAI対話                | User                          |
| `/api/v1/ai/freeform-chat/:id/history`     | GET          | フリーフォーム対話履歴取得          | User                          |
| `/api/v1/subscriptions`                    | GET          | サブスクリプション情報取得          | User                          |
| `/api/v1/subscriptions/plans`              | GET          | 利用可能なプラン一覧取得            | Public                        |
| `/api/v1/subscriptions/checkout`           | POST         | サブスクリプション支払い処理        | User                          |
| `/api/v1/subscriptions/cancel`             | POST         | サブスクリプション解約              | User                          |
| `/api/v1/subscriptions/invoices`           | GET          | 請求書履歴取得                      | User                          |
| `/api/v1/risk-assessment`                  | POST         | ビジネスプランのリスク評価          | User                          |
| `/api/v1/risk-assessment/factors`          | GET          | リスク要因一覧取得                  | User                          |
| `/api/v1/risk-assessment/:id/improvements` | GET          | 改善提案取得                        | User                          |
| `/api/v1/case-studies`                     | GET          | 歴史的事例一覧取得                  | User                          |
| `/api/v1/case-studies/:id`                 | GET          | 特定事例の詳細取得                  | User                          |
| `/api/v1/translations`                     | GET          | 翻訳リソース一覧取得                | User                          |
| `/api/v1/translations/:lang`               | GET          | 特定言語の翻訳取得                  | User                          |
| `/api/v1/translations/:lang/:key`          | GET/PUT      | 特定キーの翻訳取得/更新             | User/Admin                    |

### ユーティリティAPIエンドポイント

以下のエンドポイントは、システム管理や開発者の利便性向上のために提供されます：

#### 1. システムステータスエンドポイント

| エンドポイント         | HTTPメソッド | 説明                                                   | 必要な権限 |
| ---------------------- | ------------ | ------------------------------------------------------ | ---------- |
| `/api/health`          | GET          | サービスのヘルスチェック                               | Public     |
| `/api/health/detailed` | GET          | 詳細なヘルスステータス（DB、キャッシュ、外部サービス） | Admin      |
| `/api/status`          | GET          | システム全体のステータス情報                           | Admin      |

#### 2. API情報とドキュメント

| エンドポイント      | HTTPメソッド | 説明                                      | 必要な権限 |
| ------------------- | ------------ | ----------------------------------------- | ---------- |
| `/api`              | GET          | APIバージョン情報と利用可能なリソース一覧 | Public     |
| `/api/v1`           | GET          | v1 APIの詳細情報と機能一覧                | Public     |
| `/api/v1/docs`      | GET          | OpenAPI形式のAPI仕様書                    | Public     |
| `/api/v1/changelog` | GET          | APIの変更履歴                             | Public     |

#### 3. バッチ処理用エンドポイント

| エンドポイント           | HTTPメソッド | 説明                       | 必要な権限         |
| ------------------------ | ------------ | -------------------------- | ------------------ |
| `/api/v1/batch`          | POST         | 複数操作の一括実行         | 各操作に必要な権限 |
| `/api/v1/projects/batch` | POST         | 複数プロジェクトの一括操作 | Project.owner      |
| `/api/v1/users/batch`    | POST         | 複数ユーザーの一括操作     | Admin              |
| `/api/v1/outputs/batch`  | POST         | 複数成果物の一括処理       | Output.owner       |

### バッチ処理の仕様

バッチ処理リクエストの形式：

```json
{
  "operations": [
    {
      "method": "POST|PUT|DELETE",
      "path": "/api/v1/resource/:id",
      "body": { /* リクエストボディ */ }
    },
    // 複数の操作を指定
  ],
  "options": {
    "stopOnError": true|false,
    "returnResponses": true|false
  }
}
```

バッチ処理レスポンスの形式：

```json
{
  "results": [
    {
      "status": 200,
      "path": "/api/v1/resource/:id",
      "data": {
        /* レスポンスデータ */
      }
    }
    // 各操作の結果
  ],
  "meta": {
    "totalOperations": 5,
    "successCount": 4,
    "errorCount": 1
  }
}
```

#### 標準クエリパラメータ

すべての一覧取得APIでは、以下の標準クエリパラメータをサポートします：

| パラメータ | 型     | 説明                                          | デフォルト  |
| ---------- | ------ | --------------------------------------------- | ----------- |
| `page`     | number | ページ番号（1始まり）                         | 1           |
| `limit`    | number | 1ページあたりの件数                           | 20          |
| `sort`     | string | ソートフィールド（プレフィックス `-` で降順） | `createdAt` |
| `fields`   | string | 取得フィールドの指定（カンマ区切り）          | すべて      |
| `filter`   | object | フィルタリング条件（JSON形式）                | なし        |
| `search`   | string | 全文検索キーワード                            | なし        |

例: `/api/v1/projects?page=2&limit=10&sort=-updatedAt&fields=id,name,description&filter={"status":"active"}`

#### レスポンス形式

一覧取得APIの標準レスポンス形式：

```json
{
  "data": [
    {
      /* リソースオブジェクト */
    },
    {
      /* リソースオブジェクト */
    }
  ],
  "meta": {
    "page": 1,
    "limit": 20,
    "totalItems": 50,
    "totalPages": 3
  },
  "links": {
    "self": "/api/v1/resources?page=1&limit=20",
    "first": "/api/v1/resources?page=1&limit=20",
    "prev": null,
    "next": "/api/v1/resources?page=2&limit=20",
    "last": "/api/v1/resources?page=3&limit=20"
  }
}
```

個別リソース取得APIの標準レスポンス形式：

```json
{
  "data": {
    /* リソースオブジェクト */
  },
  "links": {
    "self": "/api/v1/resources/123",
    "related": {
      "subresources": "/api/v1/resources/123/subresources"
    }
  }
}
```

### バージョニング戦略

APIバージョニングは、02_architecture_design.mdで定義された以下の方針に従います：

1. **URLパスベースのバージョニング**：`/api/v1/`、`/api/v2/`のような形式
2. **後方互換性の維持**：新バージョンリリース後も旧バージョンを一定期間サポート
   - 廃止予定のAPIには `X-Deprecation-Date` ヘッダーで廃止日を明示
   - 廃止の最低90日前に通知
3. **マイナーバージョン対応**：追加のみの変更はX-API-Versionヘッダーで制御
   - 例: `X-API-Version: 1.2` でv1.2の機能を有効化
4. **変更ログの維持**：各バージョン間の変更を明示的に文書化
   - `/api/changelog.json` でプログラム的に取得可能
5. **廃止通知プロセス**：APIバージョン廃止の事前通知期間と移行ガイド提供
   - API Deprecation Planを公開
   - 移行スクリプト提供（可能な場合）

> **参照**: 具体的な実装例については「code_examples/07_server_implementation_examples.md」の「APIバージョニング」セクションを参照してください。

## 認証・認可実装

### 認証方式

認証システムは、01_requirements_definition.mdで定義された要件に基づき、Auth.jsを活用した多要素認証システムを実装します：

1. **JWTベースの認証**：

   - アクセストークン（短期: 15分）とリフレッシュトークン（長期: 7日）の2トークン方式
   - トークンの署名にはRS256アルゴリズムを使用（非対称暗号）
   - トークンには以下の情報を含む：
     - `sub`: ユーザーID
     - `roles`: 権限情報の配列
     - `tenantId`: テナントID（マルチテナント対応）
     - `exp`: 有効期限
     - `jti`: 一意のトークンID（無効化用）

2. **Auth.jsとの統合**：

   - Auth.jsによるセッション管理と認証プロバイダー連携
   - カスタムコールバックによるJWTトークン発行・検証
   - `/api/auth/*` エンドポイントを使用した標準的な認証フロー

3. **認証プロバイダー**：

   - メール/パスワード認証（MFA対応）
   - OAuth2プロバイダー
     - Google (OpenID Connect)
     - GitHub
     - Microsoft (Azure AD)
     - Apple ID (Webのみ)
   - 必要に応じてSAML連携（エンタープライズ向け）

4. **多要素認証（MFA）**：
   - TOTPベースの認証アプリケーション対応（Google Authenticator等）
   - SMSワンタイムパスワード
   - Emailワンタイムパスワード
   - WebAuthn/FIDO2対応（生体認証/セキュリティキー）

### 認可方式

認可システムは、02_architecture_design.mdに定義されたセキュリティ設計に基づき、以下の方式を実装します：

1. **ロールベースアクセス制御（RBAC）**：

   - 基本ロール
     - `Guest`: 認証不要の公開リソースへのアクセスのみ
     - `User`: 基本的なリソース作成と自身のリソースへのアクセス
     - `Editor`: コンテンツ作成・編集が可能
     - `Admin`: ほぼすべてのリソースへの管理権限
     - `SuperAdmin`: システム全体の管理権限
   - リソースタイプごとの操作権限マトリクス（05_type_definitions.mdの「権限型」に基づく）
   - ユーザーへの複数ロール割り当てサポート

2. **リソースレベルの権限**：

   - プロジェクト、プログラムレベルでのアクセス制御
   - リソース固有の権限
     - `owner`: 所有者（すべての権限）
     - `editor`: 編集者（読み取り/更新）
     - `viewer`: 閲覧者（読み取りのみ）
   - アクセス制御リスト（ACL）による詳細な権限管理

3. **Row Level Security (RLS)の活用**：
   - PostgreSQLのRLS機能を活用した行レベルのアクセス制御
   - DB接続時のセッションパラメータ設定
     ```sql
     SET LOCAL app.current_user_id = 'user_id';
     SET LOCAL app.tenant_id = 'tenant_id';
     SET LOCAL app.user_roles = 'role1,role2';
     ```
   - テナント分離とユーザー権限に基づくデータフィルタリング
   - 各テーブルに対する具体的なRLSポリシー例（05_type_definitions.mdのスキーマ定義に連動）

### セキュリティ対策

04_implementation_rules.mdで定義されたセキュリティ実装基準に基づき、以下の対策を実装します：

1. **CSRF対策**：

   - Cookie設定
     - `SameSite=Lax`（デフォルト）
     - `Secure`フラグ（HTTPS環境のみ）
     - `HttpOnly`フラグ（JavaScript非アクセス）
   - Double Submit Cookie対策
     - リクエストヘッダーとCookieの値比較
   - リクエストソース検証
     - `Origin`/`Referer`ヘッダーの検証

2. **レート制限**：

   - トークンバケットアルゴリズムによるレート制限
     - グローバル制限: 1000リクエスト/時間/IP
     - 認証エンドポイント: 10リクエスト/分/IP
     - 一般API: 100リクエスト/分/ユーザー
   - IP/ユーザーごとの制限設定
   - エンドポイント別の制限値設定
   - Redisを使用した分散環境対応

3. **セキュアヘッダー**：

   - Content-Security-Policy (CSP)
     ```
     default-src 'self';
     script-src 'self' https://trusted-cdn.com;
     style-src 'self' https://trusted-cdn.com;
     img-src 'self' https://trusted-cdn.com data:;
     connect-src 'self' https://api.example.com;
     ```
   - HTTP Strict Transport Security (HSTS)
     ```
     Strict-Transport-Security: max-age=31536000; includeSubDomains; preload
     ```
   - その他のセキュリティヘッダー
     ```
     X-Frame-Options: DENY
     X-XSS-Protection: 1; mode=block
     X-Content-Type-Options: nosniff
     Referrer-Policy: strict-origin-when-cross-origin
     Permissions-Policy: geolocation=(), camera=(), microphone=()
     ```

4. **入力検証とサニタイゼーション**：
   - 06_utility_functions.mdで定義されたバリデーション関数の活用
   - Zodスキーマによる厳格な型チェックと検証
   - HTMLコンテンツの適切なサニタイズ
   - SQLインジェクション対策（パラメータ化クエリの使用）

> **参照**: 具体的な実装例については「code_examples/07_server_implementation_examples.md」の「セキュリティ対策」セクションを参照してください。

## ビジネスロジック

### アーキテクチャパターン

02_architecture_design.mdに定義されたアーキテクチャ設計に基づき、以下のパターンを採用します：

1. **レイヤードアーキテクチャ**：

   - 明確に分離された責務を持つ層構造
   - 上位層から下位層への依存方向の一貫性
   - インターフェースを通じた層間の疎結合

2. **ドメイン駆動設計（DDD）の部分適用**：

   - 明確に定義されたドメインモデル
   - 豊かな挙動を持つエンティティ
   - 値オブジェクトによる不変性の確保
   - ドメインサービスによるエンティティ横断処理

3. **CQRS原則の適用**：
   - 読み取り操作（Query）と書き込み操作（Command）の分離
   - 複雑な読み取りクエリの最適化
   - データ更新操作の一貫性確保

#### CQRS実装パターン

02_architecture_design.mdで定義されたCQRS原則に基づき、以下のパターンで実装します：

1. **コマンド処理**：

   - 明示的なコマンドオブジェクトの定義
     ```typescript
     interface CreateProjectCommand {
       type: 'CREATE_PROJECT';
       payload: {
         name: string;
         description: string;
         ownerId: string;
         // その他のプロジェクト作成に必要なデータ
       };
       metadata: CommandMetadata;
     }
     ```
   - コマンドハンドラーによる処理と検証
     ```typescript
     class CreateProjectCommandHandler implements CommandHandler<CreateProjectCommand> {
       constructor(
         private projectRepository: IProjectRepository,
         private userRepository: IUserRepository
         // 必要な依存関係
       ) {}

       async handle(command: CreateProjectCommand): Promise<Result<Project>> {
         // バリデーション
         // ビジネスルールの適用
         // データ永続化
         // イベント発行
       }
     }
     ```
   - トランザクション境界の明確な定義
   - ドメインイベントの発行

2. **クエリ処理**：

   - 専用の読み取りモデルの定義
     ```typescript
     interface ProjectSummaryReadModel {
       id: string;
       name: string;
       description: string;
       ownerName: string;
       memberCount: number;
       lastActivityAt: Date;
       // 表示に最適化されたデータ構造
     }
     ```
   - 効率的なクエリの実装
     ```typescript
     class GetProjectSummariesQueryHandler implements QueryHandler<GetProjectSummariesQuery> {
       constructor(
         private readDatabase: ReadDatabase
         // 必要な依存関係
       ) {}

       async handle(query: GetProjectSummariesQuery): Promise<Result<ProjectSummaryReadModel[]>> {
         // 専用のインデックスやビューを活用した高速クエリ
         // 結合済みのデータ取得
         // キャッシュの活用
       }
     }
     ```
   - 読み取り専用データストアの利用
   - キャッシュ戦略の統合

3. **イベントソーシング（必要に応じて）**：

   - イベントストアの実装
   - イベントの時系列記録
   - ドメイン状態の再構築
   - スナップショット戦略

4. **読み書きモデルの同期**：

   - イベント購読による読み取りモデル更新
   - 最終的整合性の実現
   - バックグラウンドプロセスによる同期
   - 整合性監視と修復メカニズム

5. **パフォーマンス最適化**：
   - 読み取りモデルの非正規化
   - 集計値の事前計算
   - クエリ専用インデックスの活用
   - キャッシュ戦略の最適化

> **参照**: 具体的な実装例については「code_examples/07_server_implementation_examples.md」の「CQRS実装」セクションを参照してください。

### ドメインサービス

ドメインサービスは、05_type_definitions.mdで定義されたドメインモデルに基づき、以下の実装方針で作成します：

1. **サービスの責務**：

   - 単一エンティティの枠を超える処理
   - エンティティ間の調整と連携
   - ビジネスルールの適用と検証

2. **サービス分類**：

   - ユーザードメインサービス：ユーザー管理、認証・認可
   - プロジェクトドメインサービス：プロジェクト管理、共同作業
   - プログラムドメインサービス：学習プログラム、ステップ管理
   - AIドメインサービス：AIモデル連携、プロンプト管理

3. **実装パターン**：
   - 純粋な関数としてのサービスメソッド
   - 明示的な依存性注入
   - トランザクション境界の明確化
   - イベント発行による副作用の分離

> **参照**: 具体的な実装例については「code_examples/07_server_implementation_examples.md」の「ドメインサービス」セクションを参照してください。

### ドメインイベントの実装

02_architecture_design.mdで定義されたイベント駆動アーキテクチャに基づき、ドメインイベントを以下の方針で実装します：

1. **イベント定義**：

   - ドメインごとのイベント分類
     ```typescript
     interface ProjectCreatedEvent {
       type: 'PROJECT_CREATED';
       payload: {
         projectId: string;
         name: string;
         ownerId: string;
         createdAt: Date;
         // その他の関連データ
       };
       metadata: EventMetadata;
     }
     ```
   - イベントのバージョニング
   - イベントスキーマの明示的な定義

2. **イベント発行**：

   - ドメインロジック内からのイベント発行
     ```typescript
     class ProjectService {
       constructor(
         private projectRepository: IProjectRepository,
         private eventBus: IEventBus
         // その他の依存関係
       ) {}

       async createProject(command: CreateProjectCommand): Promise<Result<Project>> {
         // プロジェクト作成ロジック

         // イベント発行
         await this.eventBus.publish(
           new ProjectCreatedEvent({
             projectId: project.id,
             name: project.name,
             ownerId: project.ownerId,
             createdAt: new Date(),
             // その他の関連データ
           })
         );

         return Result.ok(project);
       }
     }
     ```
   - トランザクションとイベント発行の整合性確保
   - 冪等性保証のためのイベントID付与

3. **イベント購読**：

   - イベントハンドラーの登録
     ```typescript
     class NotificationService implements EventHandler<ProjectCreatedEvent> {
       constructor(
         private notificationRepository: INotificationRepository
         // その他の依存関係
       ) {}

       async handle(event: ProjectCreatedEvent): Promise<void> {
         // プロジェクト作成通知の処理
         await this.notificationRepository.create({
           userId: event.payload.ownerId,
           type: 'PROJECT_CREATED',
           title: `プロジェクト「${event.payload.name}」が作成されました`,
           // その他の通知データ
         });
       }
     }
     ```
   - 複数ハンドラーによるイベント処理
   - 非同期処理とバックグラウンド実行
   - エラー処理と再試行ロジック

4. **イベントストリーム管理**：

   - イベントの永続化と履歴保持
   - イベントの時系列整列
   - イベントフィルタリングと集約
   - ストリーム分割と結合

5. **イベントソーシング（特定ドメイン向け）**：

   - イベントからの状態再構築
   - スナップショット戦略
   - 履歴データの分析と監査
   - 時点指定のデータ復元

6. **非同期処理の連鎖**：
   - イベント間の依存関係管理
   - プロセスマネージャーによる複雑なワークフロー
   - 長時間実行プロセスの状態追跡
   - 分散トランザクションの調整

> **参照**: 具体的な実装例については「code_examples/07_server_implementation_examples.md」の「ドメインイベント」セクションを参照してください。

### ユースケース実装

ユースケースの実装は、01_requirements_definition.mdで定義された機能要件に基づき、以下の方針で行います：

1. **ユースケースごとのサービスメソッド**：

   - 明確な命名規則（動詞 + 名詞）による意図の明示
   - 単一責任の原則に基づいた処理の分離
   - 明示的な入力パラメータと戻り値型

2. **バリデーション統合**：

   - 06_utility_functions.mdで定義されたバリデーション関数の活用
   - 入力データの前処理とドメイン型への変換
   - ビジネスルールの適用と違反チェック

3. **エラー処理**：
   - 明示的なエラー型の定義と返却
   - ユースケース固有のエラー条件の明確化
   - トランザクション境界内での整合性確保

## データアクセス層

### データアクセスパターン

データアクセス層は、02_architecture_design.mdで定義されたデータアクセス戦略に基づき、以下のパターンで実装します：

1. **リポジトリパターン**：

   - ドメインモデルとデータストアの分離
   - データアクセス操作の抽象化
   - トランザクション管理の一元化

2. **リポジトリの責務**：

   - エンティティの永続化（CRUD操作）
   - 検索条件に基づくエンティティの取得
   - データの集計と変換

3. **実装方針**：
   - エンティティタイプごとの専用リポジトリ
   - インターフェースによる実装の抽象化
   - データストアの詳細隠蔽

### ORM/クエリビルダ

05_type_definitions.mdで定義されたデータベーススキーマに基づき、以下のORM/クエリビルダ実装を行います：

1. **Drizzle ORM採用**：

   - 型安全なSQLクエリビルダー
   - PostgreSQL固有機能の活用
   - マイグレーション管理の自動化

2. **クエリ構築パターン**：

   - 条件付きクエリの組み立て
   - JOIN操作の型安全な実装
   - ページネーションの標準実装

3. **パフォーマンス最適化**：
   - 必要なカラムのみの選択
   - インデックスを活用したクエリ
   - バッチ処理によるN+1問題の回避

> **参照**: 具体的な実装例については「code_examples/07_server_implementation_examples.md」の「Drizzle ORM実装」セクションを参照してください。

### トランザクション管理

トランザクション管理は、データの整合性を確保するために以下の方針で実装します：

1. **トランザクション境界**：

   - サービスレイヤーでのトランザクション開始・終了
   - 必要に応じたトランザクション伝搬
   - ネストトランザクションのサポート

2. **エラー処理**：

   - トランザクション内でのエラー発生時の自動ロールバック
   - 部分的なエラーからの回復戦略
   - デッドロック検出と再試行ロジック

3. **分散トランザクション**：
   - 複数のデータソースを跨ぐ操作の整合性確保
   - 補償トランザクションによる整合性回復
   - イベント駆動による最終的整合性の実現

## エラーハンドリング

### エラー種別

エラー処理は、06_utility_functions.mdで定義されたエラー型定義に基づき、以下のカテゴリに分類します：

1. **システムエラー**：

   - インフラストラクチャの問題
   - 外部サービス連携の失敗
   - 予期せぬ例外

2. **ドメインエラー**：

   - ビジネスルール違反
   - 権限不足
   - リソース競合

3. **バリデーションエラー**：

   - 入力データの形式不正
   - 必須項目の欠落
   - データ制約違反

4. **認証・認可エラー**：
   - 未認証アクセス
   - 権限不足
   - トークン無効/期限切れ

### エラーレスポンス

APIエラーレスポンスは、04_implementation_rules.mdで定義されたフォーマットに従い、以下の標準形式で返却します：

```json
{
  "error": {
    "code": "ERROR_CODE",
    "message": "人間が読める形のメッセージ",
    "details": [
      // オプショナルな詳細情報
    ],
    "requestId": "トレース用ID"
  }
}
```

HTTPステータスコードは以下のように使い分けます：

1. **400 Bad Request**：クライアント入力の問題
2. **401 Unauthorized**：認証の問題
3. **403 Forbidden**：認可の問題
4. **404 Not Found**：リソースが存在しない
5. **409 Conflict**：リソース競合
6. **422 Unprocessable Entity**：ビジネスルール違反
7. **500 Internal Server Error**：サーバー内部エラー

> **参照**: 具体的な実装例については「code_examples/07_server_implementation_examples.md」の「エラーレスポンス」セクションを参照してください。

### トラブルシュート

エラーのトラブルシューティングを容易にするため、以下の方針を実装します：

1. **詳細なログ記録**：

   - エラーの発生コンテキスト（リクエスト情報、ユーザー情報など）
   - スタックトレースの保存
   - 関連する内部状態の記録

2. **一意のリクエストID**：

   - すべてのリクエストに一意のIDを割り当て
   - ログとエラーレスポンスでの一貫したID参照
   - 分散システム間でのトレース連携

3. **段階的なエラー情報開示**：
   - 開発環境での詳細エラー情報提供
   - 本番環境での安全なエラーメッセージ
   - 管理者向け詳細ログアクセス機能

## パフォーマンス・キャッシュ

### キャッシュ戦略

02_architecture_design.mdで定義されたパフォーマンス要件に基づき、以下のキャッシュ戦略を実装します：

1. **マルチレイヤーキャッシュ**：

   - ブラウザキャッシュ：静的リソース
   - CDNキャッシュ：公開コンテンツ
   - アプリケーションキャッシュ：動的データ
   - データベースキャッシュ：クエリ結果

2. **キャッシュ粒度**：

   - エンティティレベルキャッシュ
   - クエリ結果キャッシュ
   - ビュー/集計データキャッシュ

3. **キャッシュ無効化**：
   - 更新時の明示的な無効化
   - 依存関係に基づく連鎖無効化
   - TTLベースの自動期限切れ

### レイヤーキャッシュ

アプリケーションの各レイヤーにおけるキャッシュ実装方針は以下のとおりです：

1. **データアクセスレイヤー**：

   - 頻繁に参照されるエンティティのキャッシュ
   - クエリ結果セットのキャッシュ
   - リレーション解決結果のキャッシュ

2. **サービスレイヤー**：

   - 計算結果のメモ化
   - ビジネスルール評価結果のキャッシュ
   - 外部サービス呼び出し結果のキャッシュ

3. **APIレイヤー**：
   - レスポンスキャッシュ
   - 認可結果のキャッシュ
   - レート制限カウンターのキャッシュ

> **参照**: 具体的な実装例については「code_examples/07_server_implementation_examples.md」の「レイヤーキャッシュ」セクションを参照してください。

### 外部キャッシュ

Redisを使用した外部キャッシュは、06_utility_functions.mdで定義されたキャッシュユーティリティを用いて以下の方針で実装します：

1. **Redis活用ケース**：

   - セッションストア
   - レート制限カウンター
   - 分散ロック
   - 一時データストア
   - パブリッシュ/サブスクライブメッセージング

2. **データ構造の最適化**：

   - 効率的なシリアライズ形式
   - Redisデータ型（Hash, Set, Sorted Set等）の活用
   - メモリ使用量の最適化

3. **障害対策**：
   - 接続エラーのグレースフルな処理
   - フォールバックメカニズム
   - キャッシュウォーミング戦略

## 非同期処理・バックグラウンド処理

### メッセージキュー

01_requirements_definition.mdで定義された非同期処理要件に基づき、以下のメッセージキュー実装を行います：

1. **キューの実装**：

   - Redis Streams/Lists によるキュー実装
   - 優先度キューのサポート
   - Dead Letter Queue（DLQ）の実装

2. **メッセージ形式**：

   - JSON形式のメッセージペイロード
   - メタデータ（送信時刻、送信者情報など）
   - 冪等性キーの付与

3. **発行/購読パターン**：
   - トピックベースのメッセージングモデル
   - イベントソーシングとの連携
   - フィルタリングとルーティング

> **参照**: 具体的な実装例については「code_examples/07_server_implementation_examples.md」の「メッセージキュー」セクションを参照してください。

### バックグラウンドジョブ

バックグラウンドジョブの実装は、02_architecture_design.mdで定義されたジョブ処理アーキテクチャに基づき、以下の方針で行います：

1. **ジョブ管理システム**：

   - ジョブの定義と登録
   - ジョブのスケジューリングと実行
   - ジョブの進捗追跡
   - ジョブの結果管理

2. **ジョブタイプ**：

   - 一回限りのジョブ
   - 定期実行ジョブ
   - トリガーベースのジョブ
   - 長時間実行ジョブ

3. **エラー処理**：
   - リトライポリシーの設定
   - 失敗ジョブの隔離
   - エラー通知メカニズム

### スケジューリング

スケジュール実行ジョブは、以下のパターンで実装します：

1. **CRON式定義**：

   - 標準CRON形式による実行スケジュール定義
   - タイムゾーン対応
   - 日付制約の設定（開始日、終了日）

2. **実行制御**：

   - 同時実行の制御（ロック機構）
   - リソース使用量の制限
   - 実行順序の依存関係定義

3. **監視と報告**：
   - 実行履歴の記録
   - 異常検知と通知
   - パフォーマンス統計の収集

> **参照**: 具体的な実装例については「code_examples/07_server_implementation_examples.md」の「スケジュールジョブ」セクションを参照してください。

### WebSocketの実装

リアルタイム通信とイベント駆動型の機能を実現するため、WebSocketは以下の方針で実装します：

1. **接続管理と認証**：

   - JWTトークンを使用したWebSocket接続認証
   - セッション情報の検証とユーザー関連付け
   - 接続タイムアウトと自動再接続の処理
   - 接続状態の監視と統計収集

2. **メッセージ形式とプロトコル**：

   ```json
   {
     "type": "EVENT_TYPE",
     "payload": {
       /* イベント固有のデータ */
     },
     "meta": {
       "timestamp": "ISO日時",
       "requestId": "リクエストID",
       "sender": "送信元識別子"
     }
   }
   ```

3. **イベントタイプ**：

   - `connection` - 接続管理関連イベント
   - `notification` - ユーザー通知イベント
   - `activity` - アクティビティストリームイベント
   - `data` - データ変更イベント
   - `presence` - プレゼンス状態イベント
   - `error` - エラーイベント

4. **WebSocketセキュリティ**：

   - 認証情報の定期的な再検証
   - メッセージの入力検証とサニタイゼーション
   - レート制限の適用
   - 悪意ある接続の検出と遮断

5. **スケーラビリティと分散環境対応**：

   - Redis Pub/Subを活用した複数インスタンス間の同期
   - 接続数に応じた動的スケーリング
   - 負荷分散と冗長性確保
   - クラスター化された接続管理

6. **クライアント状態管理**：
   - 接続ユーザーのプレゼンス追跡
   - 購読チャネルの管理
   - クライアント機能のプログレッシブエンハンスメント
   - 接続品質モニタリングとフォールバック戦略

> **参照**: 具体的な実装例については「code_examples/07_server_implementation_examples.md」の「WebSocket実装」セクションを参照してください。

## ロギング・モニタリング

### ログ戦略

06_utility_functions.mdで定義されたロギングユーティリティを活用し、以下のログ戦略を実装します：

1. **ログレベル**：

   - ERROR：回復不能な問題
   - WARN：潜在的な問題
   - INFO：重要な処理の開始・完了
   - DEBUG：開発用の詳細情報
   - TRACE：最も詳細な診断情報

2. **ログフォーマット**：

   - JSON形式の構造化ログ
   - タイムスタンプ（ISO 8601形式）
   - サービス名、コンポーネント名
   - リクエストID、セッションID
   - ユーザーコンテキスト（匿名化）

3. **出力先**：
   - 開発環境：コンソール
   - テスト/本番環境：ファイル + 集中ログ管理システム
   - 重大エラー：アラート通知システム

### メトリクス収集

システムパフォーマンスのモニタリングのため、以下のメトリクスを収集します：

1. **アプリケーションメトリクス**：

   - APIリクエスト数と応答時間
   - エラー発生率
   - アクティブユーザー数
   - 同時接続数

2. **リソースメトリクス**：

   - CPU/メモリ使用率
   - ディスクI/O
   - ネットワークトラフィック
   - データベース接続数

3. **ビジネスメトリクス**：
   - ユーザー登録数
   - プロジェクト作成数
   - AI API呼び出し数
   - コンバージョン率

### アラート設定

システム異常の早期検知のため、以下のアラート設定を実装します：

1. **アラート条件**：

   - エラー率閾値超過
   - 応答時間閾値超過
   - リソース使用率閾値超過
   - 重要サービスの死活監視

2. **通知チャネル**：

   - Eメール
   - Slack
   - SMSまたはモバイルプッシュ通知
   - オンコール管理システム連携

3. **アラートポリシー**：
   - 重大度に応じた通知先設定
   - 時間帯に応じた通知先調整
   - アラート集約と重複排除
   - エスカレーションポリシー

> **参照**: 具体的な実装例については「code_examples/07_server_implementation_examples.md」の「アラート設定」セクションを参照してください。

## APIドキュメント

### ドキュメント生成

APIドキュメントは、以下の方針で生成・管理します：

1. **OpenAPI仕様採用**：

   - OpenAPI 3.0形式による仕様定義
   - リクエスト/レスポンスの型定義
   - エラーコードと説明の文書化
   - 認証方式の明示

2. **自動生成プロセス**：

   - Zodスキーマからの自動変換
   - 実装コードからの型情報抽出
   - JsDocコメントからの説明文抽出
   - CI/CDパイプラインでの自動更新

3. **インタラクティブドキュメント**：
   - Swagger UIによる閲覧・検索
   - リクエスト試行機能の提供
   - サンプルコードの自動生成
   - カスタムスタイリングとブランディング

> **参照**: 具体的な実装例については「code_examples/07_server_implementation_examples.md」の「APIドキュメント生成」セクションを参照してください。

### ドキュメント管理

APIドキュメントの管理は、以下の方針で行います：

1. **バージョン管理**：

   - APIバージョンごとのドキュメント管理
   - 変更履歴の明示
   - 非推奨APIの明示

2. **アクセス制御**：

   - 公開APIと内部APIの分離
   - 認証付きドキュメントアクセス
   - 役割に応じた表示内容の調整

3. **更新プロセス**：
   - コード変更と同期した自動更新
   - レビュープロセスの統合
   - 変更通知メカニズム

### クライアント生成

APIクライアントの自動生成は、以下の方針で実装します：

1. **クライアント種別**：

   - TypeScript/JavaScriptクライアント
   - React Hooksベースのクライアント
   - モバイルアプリ用クライアント（必要に応じて）

2. **生成プロセス**：

   - OpenAPI仕様からの自動生成
   - 型安全性の確保
   - エラーハンドリングの統合
   - 認証情報の適切な管理

3. **配布方式**：
   - NPMパッケージとしての公開
   - バージョン管理とセマンティックバージョニング
   - 変更履歴の文書化

> **参照**: 具体的な実装例については「code_examples/07_server_implementation_examples.md」の「APIクライアント生成」セクションを参照してください。

## 多言語対応（国際化）

01_requirements_definition.mdで定義された多言語対応要件に基づき、以下の実装方針で国際化機能を提供します：

### 翻訳リソース管理

翻訳リソースは、以下の方針で管理します：

1. **リソースの構造化**：

   - 04_implementation_rules.mdで定義された翻訳キーの命名規則に従ったJSON構造
   - 言語ごとのリソースファイル分離
   - 動的な翻訳読み込みと遅延ロード

2. **翻訳管理API**：

   ```
   /api/v1/translations              # 翻訳リソース一覧取得
   /api/v1/translations/:lang        # 特定言語の翻訳取得
   /api/v1/translations/:lang/:key   # 特定キーの翻訳取得/更新
   ```

3. **翻訳キャッシュ**：
   - サーバーサイドキャッシュによるパフォーマンス最適化
   - バージョン管理によるキャッシュ制御
   - 言語ごとのキャッシュ分離

### 多言語コンテンツ管理

ユーザー生成コンテンツの多言語対応は、以下のパターンで実装します：

1. **翻訳キー管理**：

   - 静的コンテンツへの翻訳キー割り当て
   - 翻訳キーの階層化による管理効率向上
   - 欠落翻訳の自動検出と通知

2. **翻訳ワークフロー自動化**：

   - 新規翻訳キーの自動抽出
   - 翻訳更新時の差分管理
   - 翻訳ステータスの追跡

3. **言語ごとのコンテンツバージョン**：

   - 言語ごとのコンテンツ管理
   - バージョン履歴の保持
   - 言語間の同期状態追跡

4. **未翻訳コンテンツのフォールバック**：

   - 翻訳が存在しない場合のデフォルト言語表示
   - 部分的翻訳の組み合わせ
   - 自動翻訳サービスとの連携（オプション）

5. **動的コンテンツの翻訳管理**：
   - ユーザー生成コンテンツの翻訳状態管理
   - オンデマンド翻訳リクエスト
   - 翻訳メタデータの保存

### 言語検出と選択

ユーザーの言語設定と自動検出は、以下の方針で実装します：

1. **Accept-Language処理**：

   - リクエストヘッダーからの言語優先順位取得
   - 言語タグの解析と正規化
   - サポート言語との照合

2. **ユーザー言語設定**：

   - ユーザープロファイルへの言語設定保存
   - UI/UXでの言語選択支援
   - 認証済みユーザーの言語設定の永続化

3. **コンテンツベース言語検出**：

   - 入力テキストからの言語推定
   - 自然言語処理による言語識別
   - 混合言語コンテンツの処理

4. **地域IPに基づくデフォルト言語**：

   - ジオロケーションデータに基づく初期言語提案
   - リージョン設定との連携
   - プライバシー考慮のオプトアウト機能

5. **UI言語と通知言語の分離**：
   - インターフェース言語と通知言語の独立設定
   - コンテンツタイプごとの言語設定
   - ドメイン/サブドメインごとの言語設定

> **参照**: 具体的な実装例については「code_examples/07_server_implementation_examples.md」の「多言語対応」セクションを参照してください。

## サーバーサイドテスト戦略

04_implementation_rules.mdで定義されたテスト実装パターンに基づき、サーバーサイドのテストを以下の方針で実装します：

### ユニットテスト

ユニットテストは、個々のコンポーネントを分離してテストします：

1. **テスト対象**：

   - ドメインサービス
   - ユースケース
   - バリデーションロジック
   - ユーティリティ関数
   - ヘルパークラス

2. **テストパターン**：

   - 入力値テスト（正常系/異常系）
   - 境界値テスト
   - モックを使用した依存性分離
   - 例外発生テスト

3. **実装例**：

   ```typescript
   // ユーザーサービスのユニットテスト
   describe('UserService', () => {
     let userService: UserService;
     let mockUserRepository: MockUserRepository;

     beforeEach(() => {
       mockUserRepository = new MockUserRepository();
       userService = new UserService(mockUserRepository);
     });

     it('should create a user with valid data', async () => {
       // テスト実装
     });

     it('should throw validation error for invalid email', async () => {
       // テスト実装
     });

     it('should not create user with duplicate email', async () => {
       // テスト実装
     });
   });
   ```

4. **テストカバレッジ目標**：
   - ドメインサービス: 100%
   - ユースケース: 100%
   - ユーティリティ: 100%
   - エンティティ/値オブジェクト: 95%以上

### 統合テスト

統合テストは、複数のコンポーネントの連携をテストします：

1. **テスト対象**：

   - APIエンドポイント
   - リポジトリ実装
   - サービス間連携
   - トランザクション処理

2. **テスト環境**：

   - テスト用データベース（実DBまたはインメモリDB）
   - モック外部サービス
   - テスト用設定

3. **実装例**：

   ```typescript
   // プロジェクト作成APIの統合テスト
   describe('Project API', () => {
     let app: Express;
     let testDb: TestDatabase;

     beforeAll(async () => {
       testDb = await setupTestDatabase();
       app = createTestApp(testDb);
     });

     afterAll(async () => {
       await teardownTestDatabase(testDb);
     });

     it('should create a project via API', async () => {
       // テスト実装
     });

     it('should retrieve project list with pagination', async () => {
       // テスト実装
     });
   });
   ```

4. **テストデータ管理**：
   - テスト前の既知状態へのリセット
   - シード値によるデータ初期化
   - テスト間の分離保証

### E2Eテスト

エンドツーエンドテストは、実際のユーザーフローを模したテストを実施します：

1. **テスト対象**：

   - 完全なユーザーフロー
   - 認証/認可フロー
   - 複雑なビジネスプロセス

2. **テスト環境**：

   - 本番に近い構成のテスト環境
   - 実際のDB接続
   - モック外部サービス

3. **テストシナリオ例**：

   - ユーザー登録～プロジェクト作成～メンバー招待～共同編集
   - パスワードリセットフロー
   - プログラム作成～ステップ実行～成果物生成

4. **ツールとフレームワーク**：
   - Jest + Supertest
   - Playwright/Puppeteer（UI連携テスト）
   - CI/CDパイプライン統合

### パフォーマンステスト

パフォーマンステストは、システムの非機能要件を検証します：

1. **テスト対象**：

   - API応答時間
   - 同時接続処理能力
   - データベースクエリパフォーマンス
   - メモリ使用効率

2. **テスト手法**：

   - 負荷テスト（徐々に負荷を上げる）
   - ストレステスト（耐久限界の検証）
   - スパイクテスト（急激な負荷変動）
   - 長時間実行テスト

3. **測定指標**：
   - 応答時間（平均、95パーセンタイル、最大）
   - スループット（RPS）
   - エラー率
   - リソース使用率

### テスト自動化と継続的実行

テストの自動化と継続的実行の仕組みを構築します：

1. **CI/CD統合**：

   - プッシュ/PRごとのユニットテスト実行
   - マージ前の統合テスト実行
   - 夜間ビルドでのE2Eテスト実行
   - スケジュールされたパフォーマンステスト

2. **テストレポート**：

   - テスト結果の自動収集
   - カバレッジレポート生成
   - 時系列パフォーマンス追跡
   - 障害分析ダッシュボード

3. **テスト品質管理**：
   - テストコード品質の確保
   - テスト重複の排除
   - 脆弱なテストの特定と改善
   - テストメンテナンスの効率化

> **参照**: 具体的な実装例については「code_examples/07_server_implementation_examples.md」の「サーバーサイドテスト」セクションを参照してください。
=======
4.  **API Routes / Server Actions での使用**:
    -   各ハンドラー関数でDIコンテナから必要なユースケースを取得します。
    -   **`shared/utils/api.utils.ts` の `processApiRequest` を使用することで、リクエスト処理、バリデーション、ハンドラー実行、レスポンス生成を簡潔に記述できます。**

   ```typescript
    // 例: app/api/users/route.ts
    import 'reflect-metadata';
    import { NextRequest } from 'next/server';
    import { z } from 'zod';
    import { CreateUserUsecase } from '@/application/usecases/user/create-user.usecase';
    import container from '@/config/container.config';
    import { processApiRequest } from '@/shared/utils/api.utils'; // ★ インポート

    // Zod スキーマで入力データを定義・検証
    const createUserSchema = z.object({
      name: z.string().min(1, 'Name is required').max(50),
      email: z.string().email('Invalid email format'),
      passwordPlainText: z.string().min(8, 'Password must be at least 8 characters'),
    });

    export async function POST(request: NextRequest) {
      // ★ processApiRequest を使用して処理を委譲
      return processApiRequest(request, {
        bodySchema: createUserSchema, // Zod スキーマでボディを検証
        successStatus: 201, // 成功時のステータスコード
        handler: async (createUserDto) => {
          // ★ DI コンテナからユースケースを取得
          const createUserUsecase = container.resolve(CreateUserUsecase);
          // ★ ユースケースを実行 (createUserDto は検証済みのデータ)
          const result = await createUserUsecase.execute(createUserDto);

          // ★ AppResult のエラーをスローすると processApiRequest が handleApiError で処理
          if (result.isErr()) {
            throw result.error;
          }

          // ★ 成功時のデータを返す
          return result.value;
        },
      });
    }
    ```

### リポジトリの実装とエラーハンドリング

リポジトリインターフェースは `domain/repositories` に、その実装は `infrastructure/database/repositories` に配置され、**`infrastructure/database/repositories/base.repository.ts` の `BaseRepository` クラスを継承することで、共通のCRUD操作が提供されます。**

各リポジトリメソッドの標準動作として以下が定義されています（`BaseRepository` により保証）：

1. **`findById` / `findByEmail` 等の検索メソッド**: 
   - **戻り値**: `Promise<AppResult<TDomain | null>>`
   - エンティティが見つからない場合は `ok(null)` を返します。
   - DB接続エラーなどの技術的エラーの場合は `err(InfrastructureError)` を返します。
   - マッピングエラー（DBレコードからドメインエンティティへの変換失敗）の場合も `err(InfrastructureError)` を返します。

2. **`delete` メソッド**:
   - **戻り値**: `Promise<AppResult<void>>`
   - 冪等性を保証するため、対象エンティティが存在しない場合でも **成功 (`ok(undefined)`)** として扱います。
   - DB接続エラーなどの技術的エラーの場合は `err(InfrastructureError)` を返します。

3. **`save` メソッド（作成/更新）**:
   - **戻り値**: `Promise<AppResult<void>>`
   - ユニーク制約違反（例: 既存のメールアドレスで新規ユーザー作成）の場合：
     - **`err(AppError)` を返し、エラーコードは `ErrorCode.ConflictError` が設定されます。**
     - `BaseRepository` 内で、DBエラー（特定の `error.code`）を検知し、`ConflictError` に変換します。
   - マッピングエラー（ドメインエンティティからDBレコード形式への変換失敗）の場合は `err(InfrastructureError)` を返します。
   - DB接続エラーなどの技術的エラーの場合は `err(InfrastructureError)` を返します。

#### エラーコンテキスト情報の追加

`AppError` クラスとそのサブクラス (`InfrastructureError`, `ValidationError`) は、エラーデバッグに役立つコンテキスト情報（メタデータ）を追加するためのメソッドを提供します。

```typescript
import { AppError, InfrastructureError, ValidationError, ErrorCode } from '@/shared/errors';

// 例1: リポジトリでの InfrastructureError
return err(
  new InfrastructureError(
    ErrorCode.DatabaseError,
    `Failed to find user by email ${email.value}`,
    { cause: dbError }
  ).withMetadata({ operation: 'findByEmail', email: email.value })
);

// 例2: ユースケースでの ValidationError
return err(
  new ValidationError('Invalid user name format', {
    cause: nameResult.error, // ZodError など
    value: input.name,
  }).withEntityContext('user', input.userId ?? 'unknown', 'updateProfile')
);

// 例3: 既存のエラーにコンテキストを追加
if (saveResult.isErr()) {
  return err(saveResult.error.withMetadata({ step: 'saveUser' }));
}
```

ロガー (`LoggerInterface`) は、エラーオブジェクトを第2引数に受け取った場合、自動的に `cause` や `metadata` をログに出力するように実装されています (例: `ConsoleLogger`)。

### ロギングの実装とベストプラクティス

アプリケーション全体で一貫したロギングを実現するために、**`shared/logger/logger.interface.ts` で定義された `LoggerInterface`** を中心としたロギング機構を採用しています。**`shared/logger/logger.token.ts` の `LoggerToken`** を使用して、具体的なロガー実装（例: `shared/logger/console.logger.ts` の `ConsoleLogger`）がDIコンテナを通じて注入されます。

##### ロガーの構造

1.  **インターフェース定義 (`LoggerInterface`)**: `info`, `warn`, `error`, `debug` の各メソッドを定義します。`error` メソッドはエラーオブジェクト (`unknown`) を第二引数として受け取ることができます。

2.  **DI設定**: `config/container.config.ts` で `LoggerToken` に対して具体的なロガー実装（例: `ConsoleLogger`）を登録します。

3.  **利用**: 各クラス（Usecase, Repository, Service など）のコンストラクタで `LoggerInterface` を `@inject(LoggerToken)` で注入し、ログ出力に使用します。

    ```typescript
    import { inject, injectable } from 'tsyringe';
    import { LoggerInterface, LoggerToken } from '@/shared/logger';

@injectable()
    export class MyService {
      constructor(@inject(LoggerToken) private readonly logger: LoggerInterface) {}

      doSomething(input: string) {
        this.logger.info({ message: 'Starting doSomething', input });
        try {
          // ... 処理 ...
          this.logger.debug({ message: 'Intermediate step successful', data: ... });
          // ...
        } catch (error) {
          this.logger.error({ message: 'Failed to doSomething', input }, error);
          // ... エラーハンドリング ...
        }
      }
    }
    ```

##### ログレベルの使い分け

-   **`debug`**: 開発中の詳細なトレース情報。本番環境では通常出力しない。
-   **`info`**: 通常の操作ログ、リクエストの開始/終了、重要な状態変化など。
-   **`warn`**: 予期しないが、即座にエラーではない状況。軽微な設定ミス、非推奨APIの使用、リトライ可能な一時的なエラーなど。
-   **`error`**: 処理の失敗、例外のキャッチ、外部サービスの接続不可など、対応が必要な問題。

##### 構造化ログ

可能な限り **構造化ログ** (`LogData` オブジェクト形式) を使用します。これにより、ログの解析や集計が容易になります。

```typescript
// 悪い例
this.logger.error('Failed to process user ' + userId + ' due to: ' + error.message);

// 良い例 (構造化ログ)
this.logger.error({
  message: 'Failed to process user',
  userId: userId,
  operation: 'processUserData'
}, error);
```

ロガーの実装（例: `ConsoleLogger`）は、エラーオブジェクトが渡された場合、その `message`, `stack`, `cause`, `metadata` などの詳細情報もログに含めるようにします。

## APIエンドポイント一覧

プロジェクトで提供される主要なAPIエンドポイントの構造を示します。詳細なリクエスト/レスポンス形式は、関連する型定義や実装を参照してください。

### 一般ユーザー向けAPI (/api/v1 想定)

このプレフィックス下のAPIは、認証された一般ユーザー (`User` ロール) が基本的な操作を行うために使用します。
**中間ロール (例: `Editor`) のアクセス**: 特定の操作 (例: コンテンツ編集) については、`Editor` ロールもこのプレフィックス下のAPIを利用する場合があります。その場合、アクセス権限は後述の**ミドルウェア層**でロールに基づいて厳格にチェックされます。

├── auth/ # 認証関連 (公開アクセス可能)
│ ├── google/callback
│ ├── github/callback
│ ├── signout
│ └── session
├── projects/ # プロジェクト管理 (原則 User ロール, 一部 Editor/Admin も GET 可能など)
│ ├── GET / # 自身のプロジェクト一覧取得 (ReadModel利用)
│ ├── POST / # プロジェクト新規作成
│ ├── GET /{projectId} # プロジェクト詳細取得 (ReadModel/DTO)
│ ├── PATCH /{projectId} # プロジェクト更新
│ ├── DELETE /{projectId} # プロジェクト削除
│ └── GET /{projectId}/steps # 特定プロジェクトのステップ一覧
├── steps/ # ステップ実行関連 (原則 User ロール)
│ ├── GET /{stepId} # ステップ詳細取得
│ ├── PATCH /{stepId} # ステップ更新 (進捗、ユーザー入力など)
│ └── POST /{stepId}/complete # ステップ完了
├── conversations/ # AI会話履歴 (原則 User ロール)
│ ├── POST / # 新規会話開始 or メッセージ追加
│ ├── GET /{conversationId} # 会話履歴取得
│ └── GET /project/{projectId} # 特定プロジェクトの会話一覧
├── ai/ # AIサービス連携 (原則 User ロール)
│ └── chat # チャットメッセージ送信・応答取得 (ステップ内、相談室など)
├── outputs/ # 成果物関連 (原則 User ロール)
│ ├── GET /project/{projectId} # 特定プロジェクトの成果物一覧
│ ├── GET /{outputId} # 成果物詳細取得
│ └── POST /{outputId}/export # 成果物エクスポート
├── subscriptions/ # 自身のサブスクリプション管理 (原則 User ロール)
│ ├── GET / # 現在のプラン情報取得
│ ├── POST /checkout # プラン変更・新規契約チェックアウト (Stripe連携)
│ ├── POST /portal # カスタマーポータル (Stripe連携)
│ └── GET /plans # 利用可能なプラン一覧取得
└── users/ # 自身のユーザー情報 (原則 User ロール)
├── GET /me # 自身のユーザー情報取得
└── PATCH /me # ユーザー情報更新

### 管理者向けAPI (/api/admin/v1 想定)

このプレフィックス下のAPIは、**`Admin` ロールを持つユーザー専用**です。システム全体の管理操作に使用されます。ミドルウェアで `Admin` ロールが強制されます。

├── users/ # ユーザー管理
│ ├── GET / # ユーザー一覧取得 (検索・フィルタリング・ページネーション対応)
│ ├── GET /{userId} # 特定ユーザー詳細取得
│ ├── PATCH /{userId}/role # ユーザーロール変更
│ └── PATCH /{userId}/status # ユーザーアカウント状態変更 (有効/無効)
├── programs/ # プログラム管理
│ ├── GET / # プログラム一覧取得 (検索・フィルタリング対応)
│ ├── POST / # プログラム新規作成
│ ├── GET /{programId} # プログラム詳細取得
│ ├── PUT /{programId} # プログラム更新
│ ├── DELETE /{programId} # プログラム削除
│ └── PATCH /{programId}/publish # プログラム公開/非公開設定
├── steps/ # ステップ管理
│ ├── GET /program/{programId} # 特定プログラムのステップ一覧取得
│ ├── POST /program/{programId} # ステップ新規作成
│ ├── GET /{stepId} # ステップ詳細取得
│ ├── PUT /{stepId} # ステップ更新
│ ├── DELETE /{stepId} # ステップ削除
│ └── POST /reorder # ステップ順序変更
├── prompts/ # プロンプト管理
│ ├── GET / # プロンプト一覧取得
│ ├── POST / # プロンプト新規作成
│ ├── GET /{promptId} # プロンプト詳細取得 (バージョン含む)
│ ├── PUT /{promptId} # プロンプト更新
│ ├── DELETE /{promptId} # プロンプト削除
│ └── GET /{promptId}/versions # 特定プロンプトのバージョン履歴
├── videos/ # ビデオ管理
│ ├── GET / # ビデオ一覧取得
│ ├── POST / # ビデオ新規アップロード/登録
│ ├── GET /{videoId} # ビデオ詳細取得
│ ├── PUT /{videoId} # ビデオ情報更新
│ └── DELETE /{videoId} # ビデオ削除
├── subscription-plans/ # サブスクリプションプラン管理
│ ├── GET / # プラン一覧取得
│ ├── POST / # プラン新規作成
│ ├── GET /{planId} # プラン詳細取得
│ ├── PUT /{planId} # プラン更新
│ └── DELETE /{planId} # プラン削除
└── dashboard/ # 管理ダッシュボード用データ
└── GET /summary # 主要指標のサマリー取得

## ユーティリティAPI

開発や運用を支援するためのユーティリティAPIを提供します。

-   `GET /api/health`: サーバーのヘルスチェック用エンドポイント。DB接続なども確認。
-   `GET /api/docs`: API仕様ドキュメント（Swagger/OpenAPI）へのアクセス（開発環境のみ）。

## 認証・認可ミドルウェア

Next.js のミドルウェア (`middleware.ts`) またはそれに準ずる仕組み (例: 各APIルート/ルートグループに適用するラッパー関数) を使用して、API Routes やページへのアクセス制御を一元的に行います。

1.  **セッション検証**: リクエストに含まれるセッショントークン（JWT）を検証し、有効なユーザーセッションが存在するか確認します。
2.  **パスとロールに基づいた認可**: リクエストされたパス (例: `/api/v1/projects`, `/api/admin/users`) と HTTP メソッド (GET, POST, PATCH など) に基づき、**要求されるロール**を定義します。
    *   `/api/admin/**` へのアクセスは `Admin` ロールのみに制限します。
    *   `/api/v1/**` へのアクセスは、操作内容に応じて必要なロール (例: `User`, `Editor`, `Admin` のいずれか、または `Editor` 以上など) をチェックします。例えば、`PATCH /api/v1/articles/{id}` は `Editor` または `Admin` ロールが必要、といったルールを適用します。
    *   リクエスト元のユーザーが要求されるロールを持っていない場合は、403 Forbidden エラーを返却します。
3.  **リソース所有権チェックの考慮**: 必要に応じて、ミドルウェア層またはユースケース層でリソースの所有権チェック (リクエストユーザーが対象リソースを操作する権限を持つか) も行います。
4.  **ページアクセス制御**: 認証が必要なページ (`/dashboard`, `/admin` など) への未認証アクセスはログインページへリダイレクトします。特定のロールが必要なページ (`/admin` は `Admin` ロールのみ) へのアクセスも制御します。
5.  **RLS用情報**: 検証済みユーザーIDやロール情報をリクエストコンテキストに追加し、後続の処理（特にRLS）で利用可能にします。

**重要**: 認可ロジックは可能な限りこのミドルウェア層で完結させ、APIハンドラ（Route HandlerやServer Actionの本体）内部での複雑なロールに基づく条件分岐を最小限に抑えることで、セキュリティと保守性を高めます。

## まとめ

本ドキュメントでは、AiStartプロジェクトのサーバーサイド実装に関する主要なパターンと構造を説明しました。DDD風ヘキサゴナルアーキテクチャ、DI、Result型によるエラーハンドリング、QueryObject/ReadModel、SC/CC連携ルールなどを適用することで、保守性、テスト容易性、拡張性の高いサーバーアプリケーションを目指します。具体的な実装は、[04_implementation_rules.md](/docs/restructuring/04_implementation_rules.md) の規約に従い、関連するコード例を参照してください。
>>>>>>> 2ef3ae59
<|MERGE_RESOLUTION|>--- conflicted
+++ resolved
@@ -1,121 +1,12 @@
-# サーバー側の実装
-
-最終更新日: 2025-03-26
+# サーバー実装
+
+最終更新日: 2025-04-03
 
 ## 本ドキュメントの目的
 
-このドキュメントは、AiStartプロジェクトのサーバー側実装に関する具体的な設計と実装方針を定義しています。関連ドキュメントとの役割の違いは以下のとおりです：
+このドキュメントは、AiStartプロジェクトにおけるサーバーサイドアプリケーションの実装詳細について記述します。関連ドキュメントとの役割の違いは以下のとおりです：
 
 - **01_requirements_definition.md**：「何を」実現するのか（What）
-<<<<<<< HEAD
-- **02_architecture_design.md**：「どのように」実現するのか（How）
-- **03_prototype_development.md**：プロトタイプでの検証事項（Verify）
-- **04_implementation_rules.md**：「どのように書くか」（Write）
-- **05_type_definitions.md**：「どのような型を定義するか」（Type）
-- **06_utility_functions.md**：「どのようなユーティリティ関数を使うか」（Utilize）
-- **07_server_implementation.md**：「サーバー側をどう実装するか」（Server）
-
-## サーバーコンポーネントの構造
-
-### サーバーアプリケーションの階層構造
-
-AiStartのサーバー側実装は、02_architecture_design.mdで定義された階層構造に基づき、以下の層から構成されます：
-
-1. **ドメイン層**：ビジネスルールとエンティティを含む中心的な層
-2. **アプリケーション層**：ユースケースとDTOを実装するビジネスロジック層
-3. **インフラストラクチャ層**：外部サービス、DB、AIプロバイダーとの連携
-4. **プレゼンテーション層**：API Routes、APIエンドポイントの実装
-
-各層は明確な責務を持ち、内側の層は外側の層に依存しないように設計されています。依存関係は02_architecture_design.mdの「依存性逆転の原則」に従い、インターフェースを通じて実現します。
-
-### ディレクトリ構造
-
-02_architecture_design.mdで定義されたディレクトリ構造に厳密に準拠します：
-
-```
-src/
-├── app/                      # Next.js App Router
-│   ├── (auth)/               # 認証関連ルート (グループ)
-│   ├── (dashboard)/          # ダッシュボード関連ルート (グループ)
-│   ├── api/                  # API Routes
-│   │   ├── auth/             # 認証関連API
-│   │   ├── v1/               # APIバージョン1
-│   │   │   ├── users/        # ユーザー関連API
-│   │   │   ├── projects/     # プロジェクト関連API
-│   │   │   └── ...           # その他のリソースAPI
-│   │   └── webhooks/         # Webhook受信用エンドポイント
-│   └── [...locale]/          # 国際化ルート
-│
-├── domain/                   # ドメイン層
-│   ├── models/               # ドメインモデル
-│   │   ├── entities/         # エンティティ
-│   │   └── value-objects/    # 値オブジェクト
-│   ├── services/             # ドメインサービス
-│   ├── repositories/         # リポジトリインターフェース
-│   └── events/               # ドメインイベント
-│
-├── application/              # アプリケーション層
-│   ├── usecases/             # ユースケース
-│   │   ├── user/             # ユーザー関連ユースケース
-│   │   ├── project/          # プロジェクト関連ユースケース
-│   │   ├── program/          # プログラム関連ユースケース
-│   │   └── ...               # その他のユースケース
-│   └── dtos/                 # データ転送オブジェクト
-│
-├── infrastructure/           # インフラストラクチャ層
-│   ├── database/             # データベース関連
-│   │   ├── schema/           # Drizzle Schema
-│   │   ├── migrations/       # DBマイグレーション
-│   │   └── repositories/     # リポジトリ実装
-│   ├── ai/                   # AI関連
-│   │   ├── providers/        # 各AIプロバイダーの実装
-│   │   ├── adapters/         # AIアダプター
-│   │   └── prompt-templates/ # プロンプトテンプレート
-│   ├── mappers/              # データマッパー
-│   ├── auth/                 # 認証・認可
-│   │   ├── strategies/       # 認証戦略
-│   │   ├── providers/        # 認証プロバイダー連携
-│   │   └── guards/           # 認可ガード
-│   ├── external-services/    # 外部サービス連携
-│   ├── websockets/           # WebSocket関連
-│   │   ├── handlers/         # WebSocketハンドラ
-│   │   └── events/           # WebSocketイベント定義
-│   └── jobs/                 # バックグラウンドジョブ
-│       ├── definitions/      # ジョブ定義
-│       ├── handlers/         # ジョブハンドラ
-│       └── scheduler.ts      # ジョブスケジューラ
-│
-├── presentation/             # プレゼンテーション層
-│   ├── components/           # Reactコンポーネント
-│   ├── hooks/                # Reactフック
-│   ├── providers/            # コンテキストプロバイダー
-│   └── utils/                # プレゼンテーション層のユーティリティ
-│
-├── shared/                   # 共有リソース
-│   ├── types/                # 共通型定義
-│   ├── utils/                # 共通ユーティリティ関数
-│   │   ├── validation.ts     # バリデーション
-│   │   ├── error.ts          # エラー処理
-│   │   └── helpers.ts        # ヘルパー関数
-│   ├── constants/            # 定数
-│   └── errors/               # エラー定義
-│
-├── config/                   # アプリケーション設定
-│   ├── environment.ts        # 環境変数定義
-│   ├── constants.ts          # 定数定義
-│   └── logger.ts             # ロガー設定
-│
-├── i18n/                     # 国際化リソース
-│   ├── locales/              # 言語リソース
-│   ├── config.ts             # i18n設定
-│   └── types/                # i18n関連型定義
-│
-└── tests/                    # テスト
-    ├── unit/                 # 単体テスト
-    ├── integration/          # 統合テスト
-    └── e2e/                  # E2Eテスト
-```
-=======
 - **02_architecture_design.md**：「どのように」実現するのか（How - アーキテクチャレベル）
 - **04_implementation_rules.md**：「どのように書くか」（Write - 実装レベル規約）
 - **07_server_implementation.md**：「どのように実装されているか」（Implement - サーバー具体例）
@@ -300,1442 +191,13 @@
       }
     }
     ```
->>>>>>> 2ef3ae59
-
-この構造は、02_architecture_design.mdで定義された「クリーンアーキテクチャ」「ドメイン駆動設計」「モジュール分割」の原則に厳密に従っています。また、04_implementation_rules.mdで定義された命名規則を遵守しています。
-
-<<<<<<< HEAD
-## APIレイヤー設計
-
-### API設計方針
-
-AiStartプロジェクトでは、01_requirements_definition.mdに基づき、RESTful APIをメインのAPI形式として採用します。クライアントサイドのシングルページアプリケーション（SPA）と効率的に連携するために、以下の設計原則に従います：
-
-1. **リソース指向設計**：APIエンドポイントはリソース（名詞）を表し、HTTPメソッドで操作を示す
-2. **階層構造の適切な表現**：リソース間の関係を直感的なURLパス構造で表現
-3. **一貫したレスポンス形式**：成功・エラー時のレスポンス形式を統一
-4. **JSON形式の標準化**：すべてのリクエスト/レスポンスでJSONを使用
-5. **HATEOAS原則の適用**：API応答にリソース間の関連リンクを含める
-
-### エンドポイント構造
-
-エンドポイントは04_implementation_rules.mdに定義された命名規則に従い、以下の構造で設計します：
-
-```
-/api/v1/[リソース名]                     # リソースのコレクション
-/api/v1/[リソース名]/:id                 # 特定のリソース
-/api/v1/[親リソース名]/:id/[子リソース名]    # 親リソースに関連する子リソース
-```
-
-#### 主要なエンドポイント一覧
-
-| エンドポイント                             | HTTPメソッド | 説明                                | 権限                          |
-| ------------------------------------------ | ------------ | ----------------------------------- | ----------------------------- |
-| `/api/auth/login`                          | POST         | ユーザーログイン                    | Public                        |
-| `/api/auth/logout`                         | POST         | ログアウト処理                      | User                          |
-| `/api/auth/refresh`                        | POST         | トークンリフレッシュ                | User                          |
-| `/api/auth/register`                       | POST         | ユーザー登録（ユーザー作成と認証）  | Public                        |
-| `/api/auth/verify-email`                   | POST         | メール検証                          | Public                        |
-| `/api/auth/reset-password`                 | POST         | パスワードリセット                  | Public                        |
-| `/api/auth/mfa/setup`                      | POST         | 多要素認証の設定                    | User                          |
-| `/api/auth/mfa/verify`                     | POST         | 多要素認証の検証                    | User                          |
-| `/api/v1/users`                            | GET          | ユーザー一覧取得                    | Admin                         |
-| `/api/v1/users`                            | POST         | ユーザー登録                        | Public                        |
-| `/api/v1/users/:id`                        | GET          | ユーザー詳細取得                    | User(自身)/Admin              |
-| `/api/v1/users/:id`                        | PUT          | ユーザー情報更新                    | User(自身)/Admin              |
-| `/api/v1/users/:id`                        | DELETE       | ユーザー削除                        | User(自身)/Admin              |
-| `/api/v1/settings`                         | GET          | ユーザー設定取得                    | User                          |
-| `/api/v1/settings`                         | PUT          | ユーザー設定更新                    | User                          |
-| `/api/v1/projects`                         | GET          | プロジェクト一覧取得                | User                          |
-| `/api/v1/projects`                         | POST         | プロジェクト作成                    | User                          |
-| `/api/v1/projects/:id`                     | GET          | プロジェクト詳細取得                | Project.member                |
-| `/api/v1/projects/:id`                     | PUT          | プロジェクト更新                    | Project.owner/editor          |
-| `/api/v1/projects/:id`                     | DELETE       | プロジェクト削除                    | Project.owner                 |
-| `/api/v1/projects/:id/members`             | GET          | プロジェクトメンバー一覧            | Project.member                |
-| `/api/v1/projects/:id/members`             | POST         | メンバー追加                        | Project.owner                 |
-| `/api/v1/programs`                         | GET          | プログラム一覧取得                  | User                          |
-| `/api/v1/programs`                         | POST         | プログラム作成                      | Editor/Admin                  |
-| `/api/v1/programs/:id`                     | GET          | プログラム詳細取得                  | User                          |
-| `/api/v1/programs/:id`                     | PUT          | プログラム情報更新                  | Editor/Admin                  |
-| `/api/v1/programs/:id`                     | DELETE       | プログラム削除                      | Admin                         |
-| `/api/v1/programs/:id/reviews`             | GET          | プログラムレビュー取得              | User                          |
-| `/api/v1/programs/:id/reviews`             | POST         | プログラムレビュー投稿              | User                          |
-| `/api/v1/programs/:id/steps`               | GET          | ステップ一覧取得                    | User                          |
-| `/api/v1/steps`                            | POST         | ステップ作成                        | Editor/Admin                  |
-| `/api/v1/steps/:id`                        | GET          | ステップ詳細取得                    | User                          |
-| `/api/v1/steps/:id`                        | PUT          | ステップ更新                        | Editor/Admin                  |
-| `/api/v1/steps/:id`                        | DELETE       | ステップ削除                        | Editor/Admin                  |
-| `/api/v1/steps/:id/complete`               | POST         | ステップ完了マーク                  | User                          |
-| `/api/v1/steps/:id/video-content`          | GET          | ステップ補助ビデオコンテンツ取得    | User                          |
-| `/api/v1/steps/:id/conversations`          | GET          | 会話履歴取得                        | Step.participant              |
-| `/api/v1/steps/:id/attachments`            | GET          | ステップ添付ファイル一覧            | Step.participant              |
-| `/api/v1/steps/:id/attachments`            | POST         | ステップ添付ファイル追加            | Step.participant              |
-| `/api/v1/conversations/:id/messages`       | GET          | メッセージ一覧取得                  | Conversation.participant      |
-| `/api/v1/conversations/:id/messages`       | POST         | メッセージ送信                      | Conversation.participant      |
-| `/api/v1/outputs`                          | GET          | 成果物一覧取得                      | User                          |
-| `/api/v1/outputs/:id`                      | GET          | 成果物詳細取得                      | Output.owner/Project.member   |
-| `/api/v1/outputs/:id`                      | PUT          | 成果物更新                          | Output.owner                  |
-| `/api/v1/outputs/:id/versions`             | GET          | 成果物バージョン履歴                | Output.owner/Project.member   |
-| `/api/v1/outputs/:id/export`               | POST         | 成果物エクスポート（PDF/Word/HTML） | Output.owner/Project.member   |
-| `/api/v1/outputs/templates`                | GET          | 成果物テンプレート一覧              | User                          |
-| `/api/v1/outputs/consolidate`              | POST         | 複数成果物の統合                    | Project.owner/editor          |
-| `/api/v1/files`                            | POST         | ファイルアップロード                | User                          |
-| `/api/v1/files/:id`                        | GET          | ファイルダウンロード                | File.owner/関連Project.member |
-| `/api/v1/files/:id`                        | DELETE       | ファイル削除                        | File.owner/Project.owner      |
-| `/api/v1/projects/:id/attachments`         | GET          | プロジェクト添付ファイル一覧        | Project.member                |
-| `/api/v1/projects/:id/attachments`         | POST         | プロジェクト添付ファイル追加        | Project.editor/owner          |
-| `/api/v1/attachments/:id/analyze`          | POST         | 添付ファイル内容の分析・要約        | Attachment.owner              |
-| `/api/v1/search`                           | GET          | 全文検索API                         | User                          |
-| `/api/v1/notifications`                    | GET          | 通知一覧取得                        | User                          |
-| `/api/v1/notifications/:id/read`           | POST         | 通知既読設定                        | User                          |
-| `/api/v1/analytics/usage`                  | GET          | 使用状況統計                        | User/Admin                    |
-| `/api/v1/analytics/projects/:id`           | GET          | プロジェクト統計                    | Project.owner/Admin           |
-| `/api/v1/webhooks/register`                | POST         | Webhook登録                         | Admin                         |
-| `/api/v1/invitations`                      | POST         | プロジェクト招待作成                | Project.owner                 |
-| `/api/v1/invitations/:id/accept`           | POST         | 招待受け入れ                        | User                          |
-| `/api/v1/prompts`                          | GET          | プロンプトテンプレート一覧          | Editor/Admin                  |
-| `/api/v1/prompts`                          | POST         | プロンプトテンプレート作成          | Editor/Admin                  |
-| `/api/v1/prompts/:id`                      | GET          | プロンプトテンプレート取得          | Editor/Admin                  |
-| `/api/v1/prompts/:id`                      | PUT          | プロンプトテンプレート更新          | Editor/Admin                  |
-| `/api/v1/prompts/:id/versions`             | GET          | プロンプトバージョン履歴取得        | Editor/Admin                  |
-| `/api/v1/prompts/test`                     | POST         | プロンプトテスト実行                | Editor/Admin                  |
-| `/api/v1/ai/completions`                   | POST         | AI補完リクエスト                    | User                          |
-| `/api/v1/ai/embeddings`                    | POST         | 埋め込みベクトル生成                | User                          |
-| `/api/v1/ai/freeform-chat`                 | POST         | フリーフォームAI対話                | User                          |
-| `/api/v1/ai/freeform-chat/:id/history`     | GET          | フリーフォーム対話履歴取得          | User                          |
-| `/api/v1/subscriptions`                    | GET          | サブスクリプション情報取得          | User                          |
-| `/api/v1/subscriptions/plans`              | GET          | 利用可能なプラン一覧取得            | Public                        |
-| `/api/v1/subscriptions/checkout`           | POST         | サブスクリプション支払い処理        | User                          |
-| `/api/v1/subscriptions/cancel`             | POST         | サブスクリプション解約              | User                          |
-| `/api/v1/subscriptions/invoices`           | GET          | 請求書履歴取得                      | User                          |
-| `/api/v1/risk-assessment`                  | POST         | ビジネスプランのリスク評価          | User                          |
-| `/api/v1/risk-assessment/factors`          | GET          | リスク要因一覧取得                  | User                          |
-| `/api/v1/risk-assessment/:id/improvements` | GET          | 改善提案取得                        | User                          |
-| `/api/v1/case-studies`                     | GET          | 歴史的事例一覧取得                  | User                          |
-| `/api/v1/case-studies/:id`                 | GET          | 特定事例の詳細取得                  | User                          |
-| `/api/v1/translations`                     | GET          | 翻訳リソース一覧取得                | User                          |
-| `/api/v1/translations/:lang`               | GET          | 特定言語の翻訳取得                  | User                          |
-| `/api/v1/translations/:lang/:key`          | GET/PUT      | 特定キーの翻訳取得/更新             | User/Admin                    |
-
-### ユーティリティAPIエンドポイント
-
-以下のエンドポイントは、システム管理や開発者の利便性向上のために提供されます：
-
-#### 1. システムステータスエンドポイント
-
-| エンドポイント         | HTTPメソッド | 説明                                                   | 必要な権限 |
-| ---------------------- | ------------ | ------------------------------------------------------ | ---------- |
-| `/api/health`          | GET          | サービスのヘルスチェック                               | Public     |
-| `/api/health/detailed` | GET          | 詳細なヘルスステータス（DB、キャッシュ、外部サービス） | Admin      |
-| `/api/status`          | GET          | システム全体のステータス情報                           | Admin      |
-
-#### 2. API情報とドキュメント
-
-| エンドポイント      | HTTPメソッド | 説明                                      | 必要な権限 |
-| ------------------- | ------------ | ----------------------------------------- | ---------- |
-| `/api`              | GET          | APIバージョン情報と利用可能なリソース一覧 | Public     |
-| `/api/v1`           | GET          | v1 APIの詳細情報と機能一覧                | Public     |
-| `/api/v1/docs`      | GET          | OpenAPI形式のAPI仕様書                    | Public     |
-| `/api/v1/changelog` | GET          | APIの変更履歴                             | Public     |
-
-#### 3. バッチ処理用エンドポイント
-
-| エンドポイント           | HTTPメソッド | 説明                       | 必要な権限         |
-| ------------------------ | ------------ | -------------------------- | ------------------ |
-| `/api/v1/batch`          | POST         | 複数操作の一括実行         | 各操作に必要な権限 |
-| `/api/v1/projects/batch` | POST         | 複数プロジェクトの一括操作 | Project.owner      |
-| `/api/v1/users/batch`    | POST         | 複数ユーザーの一括操作     | Admin              |
-| `/api/v1/outputs/batch`  | POST         | 複数成果物の一括処理       | Output.owner       |
-
-### バッチ処理の仕様
-
-バッチ処理リクエストの形式：
-
-```json
-{
-  "operations": [
-    {
-      "method": "POST|PUT|DELETE",
-      "path": "/api/v1/resource/:id",
-      "body": { /* リクエストボディ */ }
-    },
-    // 複数の操作を指定
-  ],
-  "options": {
-    "stopOnError": true|false,
-    "returnResponses": true|false
-  }
-}
-```
-
-バッチ処理レスポンスの形式：
-
-```json
-{
-  "results": [
-    {
-      "status": 200,
-      "path": "/api/v1/resource/:id",
-      "data": {
-        /* レスポンスデータ */
-      }
-    }
-    // 各操作の結果
-  ],
-  "meta": {
-    "totalOperations": 5,
-    "successCount": 4,
-    "errorCount": 1
-  }
-}
-```
-
-#### 標準クエリパラメータ
-
-すべての一覧取得APIでは、以下の標準クエリパラメータをサポートします：
-
-| パラメータ | 型     | 説明                                          | デフォルト  |
-| ---------- | ------ | --------------------------------------------- | ----------- |
-| `page`     | number | ページ番号（1始まり）                         | 1           |
-| `limit`    | number | 1ページあたりの件数                           | 20          |
-| `sort`     | string | ソートフィールド（プレフィックス `-` で降順） | `createdAt` |
-| `fields`   | string | 取得フィールドの指定（カンマ区切り）          | すべて      |
-| `filter`   | object | フィルタリング条件（JSON形式）                | なし        |
-| `search`   | string | 全文検索キーワード                            | なし        |
-
-例: `/api/v1/projects?page=2&limit=10&sort=-updatedAt&fields=id,name,description&filter={"status":"active"}`
-
-#### レスポンス形式
-
-一覧取得APIの標準レスポンス形式：
-
-```json
-{
-  "data": [
-    {
-      /* リソースオブジェクト */
-    },
-    {
-      /* リソースオブジェクト */
-    }
-  ],
-  "meta": {
-    "page": 1,
-    "limit": 20,
-    "totalItems": 50,
-    "totalPages": 3
-  },
-  "links": {
-    "self": "/api/v1/resources?page=1&limit=20",
-    "first": "/api/v1/resources?page=1&limit=20",
-    "prev": null,
-    "next": "/api/v1/resources?page=2&limit=20",
-    "last": "/api/v1/resources?page=3&limit=20"
-  }
-}
-```
-
-個別リソース取得APIの標準レスポンス形式：
-
-```json
-{
-  "data": {
-    /* リソースオブジェクト */
-  },
-  "links": {
-    "self": "/api/v1/resources/123",
-    "related": {
-      "subresources": "/api/v1/resources/123/subresources"
-    }
-  }
-}
-```
-
-### バージョニング戦略
-
-APIバージョニングは、02_architecture_design.mdで定義された以下の方針に従います：
-
-1. **URLパスベースのバージョニング**：`/api/v1/`、`/api/v2/`のような形式
-2. **後方互換性の維持**：新バージョンリリース後も旧バージョンを一定期間サポート
-   - 廃止予定のAPIには `X-Deprecation-Date` ヘッダーで廃止日を明示
-   - 廃止の最低90日前に通知
-3. **マイナーバージョン対応**：追加のみの変更はX-API-Versionヘッダーで制御
-   - 例: `X-API-Version: 1.2` でv1.2の機能を有効化
-4. **変更ログの維持**：各バージョン間の変更を明示的に文書化
-   - `/api/changelog.json` でプログラム的に取得可能
-5. **廃止通知プロセス**：APIバージョン廃止の事前通知期間と移行ガイド提供
-   - API Deprecation Planを公開
-   - 移行スクリプト提供（可能な場合）
-
-> **参照**: 具体的な実装例については「code_examples/07_server_implementation_examples.md」の「APIバージョニング」セクションを参照してください。
-
-## 認証・認可実装
-
-### 認証方式
-
-認証システムは、01_requirements_definition.mdで定義された要件に基づき、Auth.jsを活用した多要素認証システムを実装します：
-
-1. **JWTベースの認証**：
-
-   - アクセストークン（短期: 15分）とリフレッシュトークン（長期: 7日）の2トークン方式
-   - トークンの署名にはRS256アルゴリズムを使用（非対称暗号）
-   - トークンには以下の情報を含む：
-     - `sub`: ユーザーID
-     - `roles`: 権限情報の配列
-     - `tenantId`: テナントID（マルチテナント対応）
-     - `exp`: 有効期限
-     - `jti`: 一意のトークンID（無効化用）
-
-2. **Auth.jsとの統合**：
-
-   - Auth.jsによるセッション管理と認証プロバイダー連携
-   - カスタムコールバックによるJWTトークン発行・検証
-   - `/api/auth/*` エンドポイントを使用した標準的な認証フロー
-
-3. **認証プロバイダー**：
-
-   - メール/パスワード認証（MFA対応）
-   - OAuth2プロバイダー
-     - Google (OpenID Connect)
-     - GitHub
-     - Microsoft (Azure AD)
-     - Apple ID (Webのみ)
-   - 必要に応じてSAML連携（エンタープライズ向け）
-
-4. **多要素認証（MFA）**：
-   - TOTPベースの認証アプリケーション対応（Google Authenticator等）
-   - SMSワンタイムパスワード
-   - Emailワンタイムパスワード
-   - WebAuthn/FIDO2対応（生体認証/セキュリティキー）
-
-### 認可方式
-
-認可システムは、02_architecture_design.mdに定義されたセキュリティ設計に基づき、以下の方式を実装します：
-
-1. **ロールベースアクセス制御（RBAC）**：
-
-   - 基本ロール
-     - `Guest`: 認証不要の公開リソースへのアクセスのみ
-     - `User`: 基本的なリソース作成と自身のリソースへのアクセス
-     - `Editor`: コンテンツ作成・編集が可能
-     - `Admin`: ほぼすべてのリソースへの管理権限
-     - `SuperAdmin`: システム全体の管理権限
-   - リソースタイプごとの操作権限マトリクス（05_type_definitions.mdの「権限型」に基づく）
-   - ユーザーへの複数ロール割り当てサポート
-
-2. **リソースレベルの権限**：
-
-   - プロジェクト、プログラムレベルでのアクセス制御
-   - リソース固有の権限
-     - `owner`: 所有者（すべての権限）
-     - `editor`: 編集者（読み取り/更新）
-     - `viewer`: 閲覧者（読み取りのみ）
-   - アクセス制御リスト（ACL）による詳細な権限管理
-
-3. **Row Level Security (RLS)の活用**：
-   - PostgreSQLのRLS機能を活用した行レベルのアクセス制御
-   - DB接続時のセッションパラメータ設定
-     ```sql
-     SET LOCAL app.current_user_id = 'user_id';
-     SET LOCAL app.tenant_id = 'tenant_id';
-     SET LOCAL app.user_roles = 'role1,role2';
-     ```
-   - テナント分離とユーザー権限に基づくデータフィルタリング
-   - 各テーブルに対する具体的なRLSポリシー例（05_type_definitions.mdのスキーマ定義に連動）
-
-### セキュリティ対策
-
-04_implementation_rules.mdで定義されたセキュリティ実装基準に基づき、以下の対策を実装します：
-
-1. **CSRF対策**：
-
-   - Cookie設定
-     - `SameSite=Lax`（デフォルト）
-     - `Secure`フラグ（HTTPS環境のみ）
-     - `HttpOnly`フラグ（JavaScript非アクセス）
-   - Double Submit Cookie対策
-     - リクエストヘッダーとCookieの値比較
-   - リクエストソース検証
-     - `Origin`/`Referer`ヘッダーの検証
-
-2. **レート制限**：
-
-   - トークンバケットアルゴリズムによるレート制限
-     - グローバル制限: 1000リクエスト/時間/IP
-     - 認証エンドポイント: 10リクエスト/分/IP
-     - 一般API: 100リクエスト/分/ユーザー
-   - IP/ユーザーごとの制限設定
-   - エンドポイント別の制限値設定
-   - Redisを使用した分散環境対応
-
-3. **セキュアヘッダー**：
-
-   - Content-Security-Policy (CSP)
-     ```
-     default-src 'self';
-     script-src 'self' https://trusted-cdn.com;
-     style-src 'self' https://trusted-cdn.com;
-     img-src 'self' https://trusted-cdn.com data:;
-     connect-src 'self' https://api.example.com;
-     ```
-   - HTTP Strict Transport Security (HSTS)
-     ```
-     Strict-Transport-Security: max-age=31536000; includeSubDomains; preload
-     ```
-   - その他のセキュリティヘッダー
-     ```
-     X-Frame-Options: DENY
-     X-XSS-Protection: 1; mode=block
-     X-Content-Type-Options: nosniff
-     Referrer-Policy: strict-origin-when-cross-origin
-     Permissions-Policy: geolocation=(), camera=(), microphone=()
-     ```
-
-4. **入力検証とサニタイゼーション**：
-   - 06_utility_functions.mdで定義されたバリデーション関数の活用
-   - Zodスキーマによる厳格な型チェックと検証
-   - HTMLコンテンツの適切なサニタイズ
-   - SQLインジェクション対策（パラメータ化クエリの使用）
-
-> **参照**: 具体的な実装例については「code_examples/07_server_implementation_examples.md」の「セキュリティ対策」セクションを参照してください。
-
-## ビジネスロジック
-
-### アーキテクチャパターン
-
-02_architecture_design.mdに定義されたアーキテクチャ設計に基づき、以下のパターンを採用します：
-
-1. **レイヤードアーキテクチャ**：
-
-   - 明確に分離された責務を持つ層構造
-   - 上位層から下位層への依存方向の一貫性
-   - インターフェースを通じた層間の疎結合
-
-2. **ドメイン駆動設計（DDD）の部分適用**：
-
-   - 明確に定義されたドメインモデル
-   - 豊かな挙動を持つエンティティ
-   - 値オブジェクトによる不変性の確保
-   - ドメインサービスによるエンティティ横断処理
-
-3. **CQRS原則の適用**：
-   - 読み取り操作（Query）と書き込み操作（Command）の分離
-   - 複雑な読み取りクエリの最適化
-   - データ更新操作の一貫性確保
-
-#### CQRS実装パターン
-
-02_architecture_design.mdで定義されたCQRS原則に基づき、以下のパターンで実装します：
-
-1. **コマンド処理**：
-
-   - 明示的なコマンドオブジェクトの定義
-     ```typescript
-     interface CreateProjectCommand {
-       type: 'CREATE_PROJECT';
-       payload: {
-         name: string;
-         description: string;
-         ownerId: string;
-         // その他のプロジェクト作成に必要なデータ
-       };
-       metadata: CommandMetadata;
-     }
-     ```
-   - コマンドハンドラーによる処理と検証
-     ```typescript
-     class CreateProjectCommandHandler implements CommandHandler<CreateProjectCommand> {
-       constructor(
-         private projectRepository: IProjectRepository,
-         private userRepository: IUserRepository
-         // 必要な依存関係
-       ) {}
-
-       async handle(command: CreateProjectCommand): Promise<Result<Project>> {
-         // バリデーション
-         // ビジネスルールの適用
-         // データ永続化
-         // イベント発行
-       }
-     }
-     ```
-   - トランザクション境界の明確な定義
-   - ドメインイベントの発行
-
-2. **クエリ処理**：
-
-   - 専用の読み取りモデルの定義
-     ```typescript
-     interface ProjectSummaryReadModel {
-       id: string;
-       name: string;
-       description: string;
-       ownerName: string;
-       memberCount: number;
-       lastActivityAt: Date;
-       // 表示に最適化されたデータ構造
-     }
-     ```
-   - 効率的なクエリの実装
-     ```typescript
-     class GetProjectSummariesQueryHandler implements QueryHandler<GetProjectSummariesQuery> {
-       constructor(
-         private readDatabase: ReadDatabase
-         // 必要な依存関係
-       ) {}
-
-       async handle(query: GetProjectSummariesQuery): Promise<Result<ProjectSummaryReadModel[]>> {
-         // 専用のインデックスやビューを活用した高速クエリ
-         // 結合済みのデータ取得
-         // キャッシュの活用
-       }
-     }
-     ```
-   - 読み取り専用データストアの利用
-   - キャッシュ戦略の統合
-
-3. **イベントソーシング（必要に応じて）**：
-
-   - イベントストアの実装
-   - イベントの時系列記録
-   - ドメイン状態の再構築
-   - スナップショット戦略
-
-4. **読み書きモデルの同期**：
-
-   - イベント購読による読み取りモデル更新
-   - 最終的整合性の実現
-   - バックグラウンドプロセスによる同期
-   - 整合性監視と修復メカニズム
-
-5. **パフォーマンス最適化**：
-   - 読み取りモデルの非正規化
-   - 集計値の事前計算
-   - クエリ専用インデックスの活用
-   - キャッシュ戦略の最適化
-
-> **参照**: 具体的な実装例については「code_examples/07_server_implementation_examples.md」の「CQRS実装」セクションを参照してください。
-
-### ドメインサービス
-
-ドメインサービスは、05_type_definitions.mdで定義されたドメインモデルに基づき、以下の実装方針で作成します：
-
-1. **サービスの責務**：
-
-   - 単一エンティティの枠を超える処理
-   - エンティティ間の調整と連携
-   - ビジネスルールの適用と検証
-
-2. **サービス分類**：
-
-   - ユーザードメインサービス：ユーザー管理、認証・認可
-   - プロジェクトドメインサービス：プロジェクト管理、共同作業
-   - プログラムドメインサービス：学習プログラム、ステップ管理
-   - AIドメインサービス：AIモデル連携、プロンプト管理
-
-3. **実装パターン**：
-   - 純粋な関数としてのサービスメソッド
-   - 明示的な依存性注入
-   - トランザクション境界の明確化
-   - イベント発行による副作用の分離
-
-> **参照**: 具体的な実装例については「code_examples/07_server_implementation_examples.md」の「ドメインサービス」セクションを参照してください。
-
-### ドメインイベントの実装
-
-02_architecture_design.mdで定義されたイベント駆動アーキテクチャに基づき、ドメインイベントを以下の方針で実装します：
-
-1. **イベント定義**：
-
-   - ドメインごとのイベント分類
-     ```typescript
-     interface ProjectCreatedEvent {
-       type: 'PROJECT_CREATED';
-       payload: {
-         projectId: string;
-         name: string;
-         ownerId: string;
-         createdAt: Date;
-         // その他の関連データ
-       };
-       metadata: EventMetadata;
-     }
-     ```
-   - イベントのバージョニング
-   - イベントスキーマの明示的な定義
-
-2. **イベント発行**：
-
-   - ドメインロジック内からのイベント発行
-     ```typescript
-     class ProjectService {
-       constructor(
-         private projectRepository: IProjectRepository,
-         private eventBus: IEventBus
-         // その他の依存関係
-       ) {}
-
-       async createProject(command: CreateProjectCommand): Promise<Result<Project>> {
-         // プロジェクト作成ロジック
-
-         // イベント発行
-         await this.eventBus.publish(
-           new ProjectCreatedEvent({
-             projectId: project.id,
-             name: project.name,
-             ownerId: project.ownerId,
-             createdAt: new Date(),
-             // その他の関連データ
-           })
-         );
-
-         return Result.ok(project);
-       }
-     }
-     ```
-   - トランザクションとイベント発行の整合性確保
-   - 冪等性保証のためのイベントID付与
-
-3. **イベント購読**：
-
-   - イベントハンドラーの登録
-     ```typescript
-     class NotificationService implements EventHandler<ProjectCreatedEvent> {
-       constructor(
-         private notificationRepository: INotificationRepository
-         // その他の依存関係
-       ) {}
-
-       async handle(event: ProjectCreatedEvent): Promise<void> {
-         // プロジェクト作成通知の処理
-         await this.notificationRepository.create({
-           userId: event.payload.ownerId,
-           type: 'PROJECT_CREATED',
-           title: `プロジェクト「${event.payload.name}」が作成されました`,
-           // その他の通知データ
-         });
-       }
-     }
-     ```
-   - 複数ハンドラーによるイベント処理
-   - 非同期処理とバックグラウンド実行
-   - エラー処理と再試行ロジック
-
-4. **イベントストリーム管理**：
-
-   - イベントの永続化と履歴保持
-   - イベントの時系列整列
-   - イベントフィルタリングと集約
-   - ストリーム分割と結合
-
-5. **イベントソーシング（特定ドメイン向け）**：
-
-   - イベントからの状態再構築
-   - スナップショット戦略
-   - 履歴データの分析と監査
-   - 時点指定のデータ復元
-
-6. **非同期処理の連鎖**：
-   - イベント間の依存関係管理
-   - プロセスマネージャーによる複雑なワークフロー
-   - 長時間実行プロセスの状態追跡
-   - 分散トランザクションの調整
-
-> **参照**: 具体的な実装例については「code_examples/07_server_implementation_examples.md」の「ドメインイベント」セクションを参照してください。
-
-### ユースケース実装
-
-ユースケースの実装は、01_requirements_definition.mdで定義された機能要件に基づき、以下の方針で行います：
-
-1. **ユースケースごとのサービスメソッド**：
-
-   - 明確な命名規則（動詞 + 名詞）による意図の明示
-   - 単一責任の原則に基づいた処理の分離
-   - 明示的な入力パラメータと戻り値型
-
-2. **バリデーション統合**：
-
-   - 06_utility_functions.mdで定義されたバリデーション関数の活用
-   - 入力データの前処理とドメイン型への変換
-   - ビジネスルールの適用と違反チェック
-
-3. **エラー処理**：
-   - 明示的なエラー型の定義と返却
-   - ユースケース固有のエラー条件の明確化
-   - トランザクション境界内での整合性確保
-
-## データアクセス層
-
-### データアクセスパターン
-
-データアクセス層は、02_architecture_design.mdで定義されたデータアクセス戦略に基づき、以下のパターンで実装します：
-
-1. **リポジトリパターン**：
-
-   - ドメインモデルとデータストアの分離
-   - データアクセス操作の抽象化
-   - トランザクション管理の一元化
-
-2. **リポジトリの責務**：
-
-   - エンティティの永続化（CRUD操作）
-   - 検索条件に基づくエンティティの取得
-   - データの集計と変換
-
-3. **実装方針**：
-   - エンティティタイプごとの専用リポジトリ
-   - インターフェースによる実装の抽象化
-   - データストアの詳細隠蔽
-
-### ORM/クエリビルダ
-
-05_type_definitions.mdで定義されたデータベーススキーマに基づき、以下のORM/クエリビルダ実装を行います：
-
-1. **Drizzle ORM採用**：
-
-   - 型安全なSQLクエリビルダー
-   - PostgreSQL固有機能の活用
-   - マイグレーション管理の自動化
-
-2. **クエリ構築パターン**：
-
-   - 条件付きクエリの組み立て
-   - JOIN操作の型安全な実装
-   - ページネーションの標準実装
-
-3. **パフォーマンス最適化**：
-   - 必要なカラムのみの選択
-   - インデックスを活用したクエリ
-   - バッチ処理によるN+1問題の回避
-
-> **参照**: 具体的な実装例については「code_examples/07_server_implementation_examples.md」の「Drizzle ORM実装」セクションを参照してください。
-
-### トランザクション管理
-
-トランザクション管理は、データの整合性を確保するために以下の方針で実装します：
-
-1. **トランザクション境界**：
-
-   - サービスレイヤーでのトランザクション開始・終了
-   - 必要に応じたトランザクション伝搬
-   - ネストトランザクションのサポート
-
-2. **エラー処理**：
-
-   - トランザクション内でのエラー発生時の自動ロールバック
-   - 部分的なエラーからの回復戦略
-   - デッドロック検出と再試行ロジック
-
-3. **分散トランザクション**：
-   - 複数のデータソースを跨ぐ操作の整合性確保
-   - 補償トランザクションによる整合性回復
-   - イベント駆動による最終的整合性の実現
-
-## エラーハンドリング
-
-### エラー種別
-
-エラー処理は、06_utility_functions.mdで定義されたエラー型定義に基づき、以下のカテゴリに分類します：
-
-1. **システムエラー**：
-
-   - インフラストラクチャの問題
-   - 外部サービス連携の失敗
-   - 予期せぬ例外
-
-2. **ドメインエラー**：
-
-   - ビジネスルール違反
-   - 権限不足
-   - リソース競合
-
-3. **バリデーションエラー**：
-
-   - 入力データの形式不正
-   - 必須項目の欠落
-   - データ制約違反
-
-4. **認証・認可エラー**：
-   - 未認証アクセス
-   - 権限不足
-   - トークン無効/期限切れ
-
-### エラーレスポンス
-
-APIエラーレスポンスは、04_implementation_rules.mdで定義されたフォーマットに従い、以下の標準形式で返却します：
-
-```json
-{
-  "error": {
-    "code": "ERROR_CODE",
-    "message": "人間が読める形のメッセージ",
-    "details": [
-      // オプショナルな詳細情報
-    ],
-    "requestId": "トレース用ID"
-  }
-}
-```
-
-HTTPステータスコードは以下のように使い分けます：
-
-1. **400 Bad Request**：クライアント入力の問題
-2. **401 Unauthorized**：認証の問題
-3. **403 Forbidden**：認可の問題
-4. **404 Not Found**：リソースが存在しない
-5. **409 Conflict**：リソース競合
-6. **422 Unprocessable Entity**：ビジネスルール違反
-7. **500 Internal Server Error**：サーバー内部エラー
-
-> **参照**: 具体的な実装例については「code_examples/07_server_implementation_examples.md」の「エラーレスポンス」セクションを参照してください。
-
-### トラブルシュート
-
-エラーのトラブルシューティングを容易にするため、以下の方針を実装します：
-
-1. **詳細なログ記録**：
-
-   - エラーの発生コンテキスト（リクエスト情報、ユーザー情報など）
-   - スタックトレースの保存
-   - 関連する内部状態の記録
-
-2. **一意のリクエストID**：
-
-   - すべてのリクエストに一意のIDを割り当て
-   - ログとエラーレスポンスでの一貫したID参照
-   - 分散システム間でのトレース連携
-
-3. **段階的なエラー情報開示**：
-   - 開発環境での詳細エラー情報提供
-   - 本番環境での安全なエラーメッセージ
-   - 管理者向け詳細ログアクセス機能
-
-## パフォーマンス・キャッシュ
-
-### キャッシュ戦略
-
-02_architecture_design.mdで定義されたパフォーマンス要件に基づき、以下のキャッシュ戦略を実装します：
-
-1. **マルチレイヤーキャッシュ**：
-
-   - ブラウザキャッシュ：静的リソース
-   - CDNキャッシュ：公開コンテンツ
-   - アプリケーションキャッシュ：動的データ
-   - データベースキャッシュ：クエリ結果
-
-2. **キャッシュ粒度**：
-
-   - エンティティレベルキャッシュ
-   - クエリ結果キャッシュ
-   - ビュー/集計データキャッシュ
-
-3. **キャッシュ無効化**：
-   - 更新時の明示的な無効化
-   - 依存関係に基づく連鎖無効化
-   - TTLベースの自動期限切れ
-
-### レイヤーキャッシュ
-
-アプリケーションの各レイヤーにおけるキャッシュ実装方針は以下のとおりです：
-
-1. **データアクセスレイヤー**：
-
-   - 頻繁に参照されるエンティティのキャッシュ
-   - クエリ結果セットのキャッシュ
-   - リレーション解決結果のキャッシュ
-
-2. **サービスレイヤー**：
-
-   - 計算結果のメモ化
-   - ビジネスルール評価結果のキャッシュ
-   - 外部サービス呼び出し結果のキャッシュ
-
-3. **APIレイヤー**：
-   - レスポンスキャッシュ
-   - 認可結果のキャッシュ
-   - レート制限カウンターのキャッシュ
-
-> **参照**: 具体的な実装例については「code_examples/07_server_implementation_examples.md」の「レイヤーキャッシュ」セクションを参照してください。
-
-### 外部キャッシュ
-
-Redisを使用した外部キャッシュは、06_utility_functions.mdで定義されたキャッシュユーティリティを用いて以下の方針で実装します：
-
-1. **Redis活用ケース**：
-
-   - セッションストア
-   - レート制限カウンター
-   - 分散ロック
-   - 一時データストア
-   - パブリッシュ/サブスクライブメッセージング
-
-2. **データ構造の最適化**：
-
-   - 効率的なシリアライズ形式
-   - Redisデータ型（Hash, Set, Sorted Set等）の活用
-   - メモリ使用量の最適化
-
-3. **障害対策**：
-   - 接続エラーのグレースフルな処理
-   - フォールバックメカニズム
-   - キャッシュウォーミング戦略
-
-## 非同期処理・バックグラウンド処理
-
-### メッセージキュー
-
-01_requirements_definition.mdで定義された非同期処理要件に基づき、以下のメッセージキュー実装を行います：
-
-1. **キューの実装**：
-
-   - Redis Streams/Lists によるキュー実装
-   - 優先度キューのサポート
-   - Dead Letter Queue（DLQ）の実装
-
-2. **メッセージ形式**：
-
-   - JSON形式のメッセージペイロード
-   - メタデータ（送信時刻、送信者情報など）
-   - 冪等性キーの付与
-
-3. **発行/購読パターン**：
-   - トピックベースのメッセージングモデル
-   - イベントソーシングとの連携
-   - フィルタリングとルーティング
-
-> **参照**: 具体的な実装例については「code_examples/07_server_implementation_examples.md」の「メッセージキュー」セクションを参照してください。
-
-### バックグラウンドジョブ
-
-バックグラウンドジョブの実装は、02_architecture_design.mdで定義されたジョブ処理アーキテクチャに基づき、以下の方針で行います：
-
-1. **ジョブ管理システム**：
-
-   - ジョブの定義と登録
-   - ジョブのスケジューリングと実行
-   - ジョブの進捗追跡
-   - ジョブの結果管理
-
-2. **ジョブタイプ**：
-
-   - 一回限りのジョブ
-   - 定期実行ジョブ
-   - トリガーベースのジョブ
-   - 長時間実行ジョブ
-
-3. **エラー処理**：
-   - リトライポリシーの設定
-   - 失敗ジョブの隔離
-   - エラー通知メカニズム
-
-### スケジューリング
-
-スケジュール実行ジョブは、以下のパターンで実装します：
-
-1. **CRON式定義**：
-
-   - 標準CRON形式による実行スケジュール定義
-   - タイムゾーン対応
-   - 日付制約の設定（開始日、終了日）
-
-2. **実行制御**：
-
-   - 同時実行の制御（ロック機構）
-   - リソース使用量の制限
-   - 実行順序の依存関係定義
-
-3. **監視と報告**：
-   - 実行履歴の記録
-   - 異常検知と通知
-   - パフォーマンス統計の収集
-
-> **参照**: 具体的な実装例については「code_examples/07_server_implementation_examples.md」の「スケジュールジョブ」セクションを参照してください。
-
-### WebSocketの実装
-
-リアルタイム通信とイベント駆動型の機能を実現するため、WebSocketは以下の方針で実装します：
-
-1. **接続管理と認証**：
-
-   - JWTトークンを使用したWebSocket接続認証
-   - セッション情報の検証とユーザー関連付け
-   - 接続タイムアウトと自動再接続の処理
-   - 接続状態の監視と統計収集
-
-2. **メッセージ形式とプロトコル**：
-
-   ```json
-   {
-     "type": "EVENT_TYPE",
-     "payload": {
-       /* イベント固有のデータ */
-     },
-     "meta": {
-       "timestamp": "ISO日時",
-       "requestId": "リクエストID",
-       "sender": "送信元識別子"
-     }
-   }
-   ```
-
-3. **イベントタイプ**：
-
-   - `connection` - 接続管理関連イベント
-   - `notification` - ユーザー通知イベント
-   - `activity` - アクティビティストリームイベント
-   - `data` - データ変更イベント
-   - `presence` - プレゼンス状態イベント
-   - `error` - エラーイベント
-
-4. **WebSocketセキュリティ**：
-
-   - 認証情報の定期的な再検証
-   - メッセージの入力検証とサニタイゼーション
-   - レート制限の適用
-   - 悪意ある接続の検出と遮断
-
-5. **スケーラビリティと分散環境対応**：
-
-   - Redis Pub/Subを活用した複数インスタンス間の同期
-   - 接続数に応じた動的スケーリング
-   - 負荷分散と冗長性確保
-   - クラスター化された接続管理
-
-6. **クライアント状態管理**：
-   - 接続ユーザーのプレゼンス追跡
-   - 購読チャネルの管理
-   - クライアント機能のプログレッシブエンハンスメント
-   - 接続品質モニタリングとフォールバック戦略
-
-> **参照**: 具体的な実装例については「code_examples/07_server_implementation_examples.md」の「WebSocket実装」セクションを参照してください。
-
-## ロギング・モニタリング
-
-### ログ戦略
-
-06_utility_functions.mdで定義されたロギングユーティリティを活用し、以下のログ戦略を実装します：
-
-1. **ログレベル**：
-
-   - ERROR：回復不能な問題
-   - WARN：潜在的な問題
-   - INFO：重要な処理の開始・完了
-   - DEBUG：開発用の詳細情報
-   - TRACE：最も詳細な診断情報
-
-2. **ログフォーマット**：
-
-   - JSON形式の構造化ログ
-   - タイムスタンプ（ISO 8601形式）
-   - サービス名、コンポーネント名
-   - リクエストID、セッションID
-   - ユーザーコンテキスト（匿名化）
-
-3. **出力先**：
-   - 開発環境：コンソール
-   - テスト/本番環境：ファイル + 集中ログ管理システム
-   - 重大エラー：アラート通知システム
-
-### メトリクス収集
-
-システムパフォーマンスのモニタリングのため、以下のメトリクスを収集します：
-
-1. **アプリケーションメトリクス**：
-
-   - APIリクエスト数と応答時間
-   - エラー発生率
-   - アクティブユーザー数
-   - 同時接続数
-
-2. **リソースメトリクス**：
-
-   - CPU/メモリ使用率
-   - ディスクI/O
-   - ネットワークトラフィック
-   - データベース接続数
-
-3. **ビジネスメトリクス**：
-   - ユーザー登録数
-   - プロジェクト作成数
-   - AI API呼び出し数
-   - コンバージョン率
-
-### アラート設定
-
-システム異常の早期検知のため、以下のアラート設定を実装します：
-
-1. **アラート条件**：
-
-   - エラー率閾値超過
-   - 応答時間閾値超過
-   - リソース使用率閾値超過
-   - 重要サービスの死活監視
-
-2. **通知チャネル**：
-
-   - Eメール
-   - Slack
-   - SMSまたはモバイルプッシュ通知
-   - オンコール管理システム連携
-
-3. **アラートポリシー**：
-   - 重大度に応じた通知先設定
-   - 時間帯に応じた通知先調整
-   - アラート集約と重複排除
-   - エスカレーションポリシー
-
-> **参照**: 具体的な実装例については「code_examples/07_server_implementation_examples.md」の「アラート設定」セクションを参照してください。
-
-## APIドキュメント
-
-### ドキュメント生成
-
-APIドキュメントは、以下の方針で生成・管理します：
-
-1. **OpenAPI仕様採用**：
-
-   - OpenAPI 3.0形式による仕様定義
-   - リクエスト/レスポンスの型定義
-   - エラーコードと説明の文書化
-   - 認証方式の明示
-
-2. **自動生成プロセス**：
-
-   - Zodスキーマからの自動変換
-   - 実装コードからの型情報抽出
-   - JsDocコメントからの説明文抽出
-   - CI/CDパイプラインでの自動更新
-
-3. **インタラクティブドキュメント**：
-   - Swagger UIによる閲覧・検索
-   - リクエスト試行機能の提供
-   - サンプルコードの自動生成
-   - カスタムスタイリングとブランディング
-
-> **参照**: 具体的な実装例については「code_examples/07_server_implementation_examples.md」の「APIドキュメント生成」セクションを参照してください。
-
-### ドキュメント管理
-
-APIドキュメントの管理は、以下の方針で行います：
-
-1. **バージョン管理**：
-
-   - APIバージョンごとのドキュメント管理
-   - 変更履歴の明示
-   - 非推奨APIの明示
-
-2. **アクセス制御**：
-
-   - 公開APIと内部APIの分離
-   - 認証付きドキュメントアクセス
-   - 役割に応じた表示内容の調整
-
-3. **更新プロセス**：
-   - コード変更と同期した自動更新
-   - レビュープロセスの統合
-   - 変更通知メカニズム
-
-### クライアント生成
-
-APIクライアントの自動生成は、以下の方針で実装します：
-
-1. **クライアント種別**：
-
-   - TypeScript/JavaScriptクライアント
-   - React Hooksベースのクライアント
-   - モバイルアプリ用クライアント（必要に応じて）
-
-2. **生成プロセス**：
-
-   - OpenAPI仕様からの自動生成
-   - 型安全性の確保
-   - エラーハンドリングの統合
-   - 認証情報の適切な管理
-
-3. **配布方式**：
-   - NPMパッケージとしての公開
-   - バージョン管理とセマンティックバージョニング
-   - 変更履歴の文書化
-
-> **参照**: 具体的な実装例については「code_examples/07_server_implementation_examples.md」の「APIクライアント生成」セクションを参照してください。
-
-## 多言語対応（国際化）
-
-01_requirements_definition.mdで定義された多言語対応要件に基づき、以下の実装方針で国際化機能を提供します：
-
-### 翻訳リソース管理
-
-翻訳リソースは、以下の方針で管理します：
-
-1. **リソースの構造化**：
-
-   - 04_implementation_rules.mdで定義された翻訳キーの命名規則に従ったJSON構造
-   - 言語ごとのリソースファイル分離
-   - 動的な翻訳読み込みと遅延ロード
-
-2. **翻訳管理API**：
-
-   ```
-   /api/v1/translations              # 翻訳リソース一覧取得
-   /api/v1/translations/:lang        # 特定言語の翻訳取得
-   /api/v1/translations/:lang/:key   # 特定キーの翻訳取得/更新
-   ```
-
-3. **翻訳キャッシュ**：
-   - サーバーサイドキャッシュによるパフォーマンス最適化
-   - バージョン管理によるキャッシュ制御
-   - 言語ごとのキャッシュ分離
-
-### 多言語コンテンツ管理
-
-ユーザー生成コンテンツの多言語対応は、以下のパターンで実装します：
-
-1. **翻訳キー管理**：
-
-   - 静的コンテンツへの翻訳キー割り当て
-   - 翻訳キーの階層化による管理効率向上
-   - 欠落翻訳の自動検出と通知
-
-2. **翻訳ワークフロー自動化**：
-
-   - 新規翻訳キーの自動抽出
-   - 翻訳更新時の差分管理
-   - 翻訳ステータスの追跡
-
-3. **言語ごとのコンテンツバージョン**：
-
-   - 言語ごとのコンテンツ管理
-   - バージョン履歴の保持
-   - 言語間の同期状態追跡
-
-4. **未翻訳コンテンツのフォールバック**：
-
-   - 翻訳が存在しない場合のデフォルト言語表示
-   - 部分的翻訳の組み合わせ
-   - 自動翻訳サービスとの連携（オプション）
-
-5. **動的コンテンツの翻訳管理**：
-   - ユーザー生成コンテンツの翻訳状態管理
-   - オンデマンド翻訳リクエスト
-   - 翻訳メタデータの保存
-
-### 言語検出と選択
-
-ユーザーの言語設定と自動検出は、以下の方針で実装します：
-
-1. **Accept-Language処理**：
-
-   - リクエストヘッダーからの言語優先順位取得
-   - 言語タグの解析と正規化
-   - サポート言語との照合
-
-2. **ユーザー言語設定**：
-
-   - ユーザープロファイルへの言語設定保存
-   - UI/UXでの言語選択支援
-   - 認証済みユーザーの言語設定の永続化
-
-3. **コンテンツベース言語検出**：
-
-   - 入力テキストからの言語推定
-   - 自然言語処理による言語識別
-   - 混合言語コンテンツの処理
-
-4. **地域IPに基づくデフォルト言語**：
-
-   - ジオロケーションデータに基づく初期言語提案
-   - リージョン設定との連携
-   - プライバシー考慮のオプトアウト機能
-
-5. **UI言語と通知言語の分離**：
-   - インターフェース言語と通知言語の独立設定
-   - コンテンツタイプごとの言語設定
-   - ドメイン/サブドメインごとの言語設定
-
-> **参照**: 具体的な実装例については「code_examples/07_server_implementation_examples.md」の「多言語対応」セクションを参照してください。
-
-## サーバーサイドテスト戦略
-
-04_implementation_rules.mdで定義されたテスト実装パターンに基づき、サーバーサイドのテストを以下の方針で実装します：
-
-### ユニットテスト
-
-ユニットテストは、個々のコンポーネントを分離してテストします：
-
-1. **テスト対象**：
-
-   - ドメインサービス
-   - ユースケース
-   - バリデーションロジック
-   - ユーティリティ関数
-   - ヘルパークラス
-
-2. **テストパターン**：
-
-   - 入力値テスト（正常系/異常系）
-   - 境界値テスト
-   - モックを使用した依存性分離
-   - 例外発生テスト
-
-3. **実装例**：
-
-   ```typescript
-   // ユーザーサービスのユニットテスト
-   describe('UserService', () => {
-     let userService: UserService;
-     let mockUserRepository: MockUserRepository;
-
-     beforeEach(() => {
-       mockUserRepository = new MockUserRepository();
-       userService = new UserService(mockUserRepository);
-     });
-
-     it('should create a user with valid data', async () => {
-       // テスト実装
-     });
-
-     it('should throw validation error for invalid email', async () => {
-       // テスト実装
-     });
-
-     it('should not create user with duplicate email', async () => {
-       // テスト実装
-     });
-   });
-   ```
-
-4. **テストカバレッジ目標**：
-   - ドメインサービス: 100%
-   - ユースケース: 100%
-   - ユーティリティ: 100%
-   - エンティティ/値オブジェクト: 95%以上
-
-### 統合テスト
-
-統合テストは、複数のコンポーネントの連携をテストします：
-
-1. **テスト対象**：
-
-   - APIエンドポイント
-   - リポジトリ実装
-   - サービス間連携
-   - トランザクション処理
-
-2. **テスト環境**：
-
-   - テスト用データベース（実DBまたはインメモリDB）
-   - モック外部サービス
-   - テスト用設定
-
-3. **実装例**：
-
-   ```typescript
-   // プロジェクト作成APIの統合テスト
-   describe('Project API', () => {
-     let app: Express;
-     let testDb: TestDatabase;
-
-     beforeAll(async () => {
-       testDb = await setupTestDatabase();
-       app = createTestApp(testDb);
-     });
-
-     afterAll(async () => {
-       await teardownTestDatabase(testDb);
-     });
-
-     it('should create a project via API', async () => {
-       // テスト実装
-     });
-
-     it('should retrieve project list with pagination', async () => {
-       // テスト実装
-     });
-   });
-   ```
-
-4. **テストデータ管理**：
-   - テスト前の既知状態へのリセット
-   - シード値によるデータ初期化
-   - テスト間の分離保証
-
-### E2Eテスト
-
-エンドツーエンドテストは、実際のユーザーフローを模したテストを実施します：
-
-1. **テスト対象**：
-
-   - 完全なユーザーフロー
-   - 認証/認可フロー
-   - 複雑なビジネスプロセス
-
-2. **テスト環境**：
-
-   - 本番に近い構成のテスト環境
-   - 実際のDB接続
-   - モック外部サービス
-
-3. **テストシナリオ例**：
-
-   - ユーザー登録～プロジェクト作成～メンバー招待～共同編集
-   - パスワードリセットフロー
-   - プログラム作成～ステップ実行～成果物生成
-
-4. **ツールとフレームワーク**：
-   - Jest + Supertest
-   - Playwright/Puppeteer（UI連携テスト）
-   - CI/CDパイプライン統合
-
-### パフォーマンステスト
-
-パフォーマンステストは、システムの非機能要件を検証します：
-
-1. **テスト対象**：
-
-   - API応答時間
-   - 同時接続処理能力
-   - データベースクエリパフォーマンス
-   - メモリ使用効率
-
-2. **テスト手法**：
-
-   - 負荷テスト（徐々に負荷を上げる）
-   - ストレステスト（耐久限界の検証）
-   - スパイクテスト（急激な負荷変動）
-   - 長時間実行テスト
-
-3. **測定指標**：
-   - 応答時間（平均、95パーセンタイル、最大）
-   - スループット（RPS）
-   - エラー率
-   - リソース使用率
-
-### テスト自動化と継続的実行
-
-テストの自動化と継続的実行の仕組みを構築します：
-
-1. **CI/CD統合**：
-
-   - プッシュ/PRごとのユニットテスト実行
-   - マージ前の統合テスト実行
-   - 夜間ビルドでのE2Eテスト実行
-   - スケジュールされたパフォーマンステスト
-
-2. **テストレポート**：
-
-   - テスト結果の自動収集
-   - カバレッジレポート生成
-   - 時系列パフォーマンス追跡
-   - 障害分析ダッシュボード
-
-3. **テスト品質管理**：
-   - テストコード品質の確保
-   - テスト重複の排除
-   - 脆弱なテストの特定と改善
-   - テストメンテナンスの効率化
-
-> **参照**: 具体的な実装例については「code_examples/07_server_implementation_examples.md」の「サーバーサイドテスト」セクションを参照してください。
-=======
+
+3.  **スコープ管理**:
+    -   `@singleton()`: アプリケーション全体で単一のインスタンス。DBクライアントや設定オブジェクトなどに使用。
+    -   `@scoped(Lifecycle.ResolutionScoped)`: 依存関係が解決されるたびに新しいインスタンス（デフォルト）。
+    -   `@scoped(Lifecycle.ContainerScoped)`: コンテナごとに単一のインスタンス。
+    -   **リクエストスコープ**: Next.js の API Routes や Server Actions ごとにインスタンスを生成したい場合（例: リクエスト固有のユーザー情報、トランザクション管理）、`tsyringe` の子コンテナ (`container.createChildContainer()`) をリクエスト処理の開始時に生成し、終了時に破棄するパターンを検討します。これにより、リクエスト固有の依存性（例: 認証済みユーザー情報オブジェクト）を安全に注入できます。
+
 4.  **API Routes / Server Actions での使用**:
     -   各ハンドラー関数でDIコンテナから必要なユースケースを取得します。
     -   **`shared/utils/api.utils.ts` の `processApiRequest` を使用することで、リクエスト処理、バリデーション、ハンドラー実行、レスポンス生成を簡潔に記述できます。**
@@ -2008,5 +470,4 @@
 
 ## まとめ
 
-本ドキュメントでは、AiStartプロジェクトのサーバーサイド実装に関する主要なパターンと構造を説明しました。DDD風ヘキサゴナルアーキテクチャ、DI、Result型によるエラーハンドリング、QueryObject/ReadModel、SC/CC連携ルールなどを適用することで、保守性、テスト容易性、拡張性の高いサーバーアプリケーションを目指します。具体的な実装は、[04_implementation_rules.md](/docs/restructuring/04_implementation_rules.md) の規約に従い、関連するコード例を参照してください。
->>>>>>> 2ef3ae59
+本ドキュメントでは、AiStartプロジェクトのサーバーサイド実装に関する主要なパターンと構造を説明しました。DDD風ヘキサゴナルアーキテクチャ、DI、Result型によるエラーハンドリング、QueryObject/ReadModel、SC/CC連携ルールなどを適用することで、保守性、テスト容易性、拡張性の高いサーバーアプリケーションを目指します。具体的な実装は、[04_implementation_rules.md](/docs/restructuring/04_implementation_rules.md) の規約に従い、関連するコード例を参照してください。